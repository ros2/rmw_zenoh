--- conflicted
+++ resolved
@@ -98,20 +98,10 @@
       topic_name.c_str());
     return nullptr;
   }
-<<<<<<< HEAD
 
   std::string topic_keyexpr = pub_data->entity_->topic_info()->topic_keyexpr_;
   z_view_keyexpr_t pub_ke;
   if (z_view_keyexpr_from_str(&pub_ke, topic_keyexpr.c_str()) != Z_OK) {
-=======
-  z_owned_keyexpr_t keyexpr = z_keyexpr_new(
-    entity->topic_info()->topic_keyexpr_.c_str());
-  auto always_free_ros_keyexpr = rcpputils::make_scope_exit(
-    [&keyexpr]() {
-      z_keyexpr_drop(z_move(keyexpr));
-    });
-  if (!z_keyexpr_check(&keyexpr)) {
->>>>>>> 8ba1c916
     RMW_SET_ERROR_MSG("unable to create zenoh keyexpr.");
     return nullptr;
   }
@@ -129,7 +119,6 @@
     // When such a prefix is added to the PublicationCache, it listens to queries with this extra
     // prefix (allowing to be queried in a unique way), but still replies with the original
     // publications' key expressions.
-<<<<<<< HEAD
     std::string queryable_prefix = pub_data->entity_->zid();
     z_view_keyexpr_t prefix_ke;
     z_view_keyexpr_from_str(&prefix_ke, queryable_prefix.c_str());
@@ -139,20 +128,6 @@
     if (ze_declare_publication_cache(
         &pub_cache, session, z_loan(pub_ke), &pub_cache_opts))
     {
-=======
-    z_owned_keyexpr_t queryable_prefix = z_keyexpr_new(entity->zid().c_str());
-    auto always_free_queryable_prefix = rcpputils::make_scope_exit(
-      [&queryable_prefix]() {
-        z_keyexpr_drop(z_move(queryable_prefix));
-      });
-    pub_cache_opts.queryable_prefix = z_loan(queryable_prefix);
-    pub_cache = ze_declare_publication_cache(
-      session,
-      z_loan(keyexpr),
-      &pub_cache_opts
-    );
-    if (!pub_cache.has_value() || !z_check(pub_cache.value())) {
->>>>>>> 8ba1c916
       RMW_SET_ERROR_MSG("unable to create zenoh publisher cache");
       return nullptr;
     }
@@ -178,18 +153,6 @@
     }
   }
   // TODO(clalancette): What happens if the key name is a valid but empty string?
-<<<<<<< HEAD
-=======
-  z_owned_publisher_t pub = z_declare_publisher(
-    session,
-    z_loan(keyexpr),
-    &opts
-  );
-  if (!z_check(pub)) {
-    RMW_SET_ERROR_MSG("Unable to create Zenoh publisher.");
-    return nullptr;
-  }
->>>>>>> 8ba1c916
   auto undeclare_z_publisher = rcpputils::make_scope_exit(
     [&pub]() {
       z_undeclare_publisher(z_move(pub));
@@ -201,29 +164,17 @@
     return nullptr;
   }
 
-<<<<<<< HEAD
   std::string liveliness_keyexpr = pub_data->entity_->liveliness_keyexpr();
   z_view_keyexpr_t liveliness_ke;
   z_view_keyexpr_from_str(&liveliness_ke, liveliness_keyexpr.c_str());
-=======
-  zc_owned_liveliness_token_t token = zc_liveliness_declare_token(
-    session,
-    z_keyexpr(entity->liveliness_keyexpr().c_str()),
-    NULL
-  );
->>>>>>> 8ba1c916
   auto free_token = rcpputils::make_scope_exit(
     [&token]() {
       z_drop(z_move(token));
     });
-<<<<<<< HEAD
   if (zc_liveliness_declare_token(
       &pub_data->token_, session, z_loan(liveliness_ke),
       NULL) != Z_OK)
   {
-=======
-  if (!z_check(token)) {
->>>>>>> 8ba1c916
     RMW_ZENOH_LOG_ERROR_NAMED(
       "rmw_zenoh_cpp",
       "Unable to create liveliness token for the publisher.");
