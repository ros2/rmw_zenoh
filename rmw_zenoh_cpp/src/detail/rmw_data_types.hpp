// Copyright 2023 Open Source Robotics Foundation, Inc.
//
// Licensed under the Apache License, Version 2.0 (the "License");
// you may not use this file except in compliance with the License.
// You may obtain a copy of the License at
//
//     http://www.apache.org/licenses/LICENSE-2.0
//
// Unless required by applicable law or agreed to in writing, software
// distributed under the License is distributed on an "AS IS" BASIS,
// WITHOUT WARRANTIES OR CONDITIONS OF ANY KIND, either express or implied.
// See the License for the specific language governing permissions and
// limitations under the License.

#ifndef DETAIL__RMW_DATA_TYPES_HPP_
#define DETAIL__RMW_DATA_TYPES_HPP_

#include <zenoh.h>

#include <condition_variable>
#include <deque>
#include <memory>
#include <mutex>
#include <optional>
#include <string>
#include <unordered_map>
#include <utility>
#include <vector>

#include "rcutils/allocator.h"

#include "rmw/rmw.h"

#include "rosidl_runtime_c/type_hash.h"

#include "event.hpp"
#include "graph_cache.hpp"
#include "message_type_support.hpp"
#include "rmw_wait_set_data.hpp"
#include "service_type_support.hpp"
#include "attachment_helpers.hpp"

/// Structs for various type erased data fields.

namespace rmw_zenoh_cpp
{
///=============================================================================
<<<<<<< HEAD
// z_owned_closure_sample_t
void sub_data_handler(z_loaned_sample_t * sample, void * sub_data);

struct saved_msg_data
{
  explicit saved_msg_data(z_owned_slice_t p, uint64_t recv_ts, attachement_data_t && attachment);

  ~saved_msg_data();

  z_owned_slice_t payload;
  uint64_t recv_timestamp;
  attachement_data_t attachment;
};

///=============================================================================
class rmw_subscription_data_t final
{
public:
  // The Entity generated for the subscription.
  std::shared_ptr<liveliness::Entity> entity;

  // An owned subscriber or querying_subscriber depending on the QoS settings.
  std::variant<z_owned_subscriber_t, ze_owned_querying_subscriber_t> sub;

  // Store the actual QoS profile used to configure this subscription.
  rmw_qos_profile_t adapted_qos_profile;

  // Liveliness token for the subscription.
  zc_owned_liveliness_token_t token;

  const void * type_support_impl;
  const char * typesupport_identifier;
  const rosidl_type_hash_t * type_hash;
  MessageTypeSupport * type_support;
  rmw_context_t * context;

  bool queue_has_data_and_attach_condition_if_not(rmw_wait_set_data_t * wait_set_data);

  bool detach_condition_and_queue_is_empty();

  std::unique_ptr<saved_msg_data> pop_next_message();

  void add_new_message(std::unique_ptr<saved_msg_data> msg, const std::string & topic_name);

  DataCallbackManager data_callback_mgr;
  EventsManager events_mgr;

private:
  std::deque<std::unique_ptr<saved_msg_data>> message_queue_;
  mutable std::mutex message_queue_mutex_;

  // Map GID of a publisher to the sequence number of the message it published.
  std::unordered_map<size_t, int64_t> last_known_published_msg_;
  size_t total_messages_lost_{0};

  void notify();

  rmw_wait_set_data_t * wait_set_data_{nullptr};
  std::mutex condition_mutex_;
};


///=============================================================================
void service_data_handler(z_loaned_query_t * query, void * service_data);
=======
void service_data_handler(const z_query_t * query, void * service_data);
>>>>>>> 439d6dc6

///=============================================================================
void client_data_handler(z_loaned_reply_t * reply, void * client_data);
void client_data_drop(void * data);

///=============================================================================
class ZenohQuery final
{
public:
  ZenohQuery(z_owned_query_t query);

  ~ZenohQuery();

  const z_loaned_query_t * get_query() const;

private:
  z_owned_query_t query_;
};

///=============================================================================
class rmw_service_data_t final
{
public:
  // The Entity generated for the service.
  std::shared_ptr<liveliness::Entity> entity;

  z_owned_keyexpr_t keyexpr;
  z_owned_queryable_t qable;

  // Store the actual QoS profile used to configure this service.
  // The QoS is reused for getting requests and sending responses.
  rmw_qos_profile_t adapted_qos_profile;

  // Liveliness token for the service.
  zc_owned_liveliness_token_t token;

  const void * request_type_support_impl;
  const void * response_type_support_impl;
  const char * typesupport_identifier;
  const rosidl_type_hash_t * type_hash;
  RequestTypeSupport * request_type_support;
  ResponseTypeSupport * response_type_support;

  rmw_context_t * context;

  bool queue_has_data_and_attach_condition_if_not(rmw_wait_set_data_t * wait_set_data);

  bool detach_condition_and_queue_is_empty();

  std::unique_ptr<ZenohQuery> pop_next_query();

  void add_new_query(std::unique_ptr<ZenohQuery> query);

  bool add_to_query_map(const rmw_request_id_t & request_id, std::unique_ptr<ZenohQuery> query);

  std::unique_ptr<ZenohQuery> take_from_query_map(const rmw_request_id_t & request_id);

  DataCallbackManager data_callback_mgr;

private:
  void notify();

  // Deque to store the queries in the order they arrive.
  std::deque<std::unique_ptr<ZenohQuery>> query_queue_;
  mutable std::mutex query_queue_mutex_;

  // Map to store the sequence_number (as given by the client) -> ZenohQuery
  using SequenceToQuery = std::unordered_map<int64_t, std::unique_ptr<ZenohQuery>>;
  std::unordered_map<size_t, SequenceToQuery> sequence_to_query_map_;
  std::mutex sequence_to_query_map_mutex_;

  rmw_wait_set_data_t * wait_set_data_{nullptr};
  std::mutex condition_mutex_;
};

///=============================================================================
class ZenohReply final
{
public:
  ZenohReply(z_owned_reply_t reply);

  ~ZenohReply();

  const z_loaned_reply_t * get_reply() const;

private:
  z_owned_reply_t reply_;
};

///=============================================================================
class rmw_client_data_t final
{
public:
  // The Entity generated for the client.
  std::shared_ptr<liveliness::Entity> entity;

  z_owned_keyexpr_t keyexpr;

  // Store the actual QoS profile used to configure this client.
  // The QoS is reused for sending requests and getting responses.
  rmw_qos_profile_t adapted_qos_profile;

  // Liveliness token for the client.
  zc_owned_liveliness_token_t token;

  const void * request_type_support_impl;
  const void * response_type_support_impl;
  const char * typesupport_identifier;
  const rosidl_type_hash_t * type_hash;
  RequestTypeSupport * request_type_support;
  ResponseTypeSupport * response_type_support;

  rmw_context_t * context;

  uint8_t client_gid[RMW_GID_STORAGE_SIZE];

  size_t get_next_sequence_number();

  void add_new_reply(std::unique_ptr<rmw_zenoh_cpp::ZenohReply> reply);

  bool queue_has_data_and_attach_condition_if_not(rmw_wait_set_data_t * wait_set_data);

  bool detach_condition_and_queue_is_empty();

  std::unique_ptr<rmw_zenoh_cpp::ZenohReply> pop_next_reply();

  DataCallbackManager data_callback_mgr;

  // See the comment for "num_in_flight" below on the use of this method.
  void increment_in_flight_callbacks();

  // See the comment for "num_in_flight" below on the use of this method.
  bool shutdown_and_query_in_flight();

  // See the comment for "num_in_flight" below on the use of this method.
  bool decrement_queries_in_flight_and_is_shutdown(bool & queries_in_flight);

  bool is_shutdown() const;

private:
  void notify();

  size_t sequence_number_{1};
  std::mutex sequence_number_mutex_;

  rmw_wait_set_data_t * wait_set_data_{nullptr};
  std::mutex condition_mutex_;

  // TODO(yuyuan): replace with zenoh-c ring buffer handler
  std::deque<std::unique_ptr<rmw_zenoh_cpp::ZenohReply>> reply_queue_;
  mutable std::mutex reply_queue_mutex_;

  // rmw_zenoh uses Zenoh queries to implement clients.  It turns out that in Zenoh, there is no
  // way to cancel a query once it is in-flight via the z_get() zenoh-c API. Thus, if an
  // rmw_zenoh_cpp user does rmw_create_client(), rmw_send_request(), rmw_destroy_client(), but the
  // query comes in after the rmw_destroy_client(), rmw_zenoh_cpp could access already-freed memory.
  //
  // The next 3 variables are used to avoid that situation.  Any time a query is initiated via
  // rmw_send_request(), num_in_flight_ is incremented.  When the Zenoh calls the callback for the
  // query reply, num_in_flight_ is decremented.  When rmw_destroy_client() is called, is_shutdown_
  // is set to true.  If num_in_flight_ is 0, the data associated with this structure is freed.
  // If num_in_flight_ is *not* 0, then the data associated with this structure is maintained.
  // In the situation where is_shutdown_ is true, and num_in_flight_ drops to 0 in the query
  // callback, the query callback will free up the structure.
  //
  // There is one case which is not handled by this, which has to do with timeouts.  The query
  // timeout is currently set to essentially infinite.  Thus, if a query is in-flight but never
  // returns, the memory in this structure will never be freed.  There isn't much we can do about
  // that at this time, but we may want to consider changing the timeout so that the memory can
  // eventually be freed up.
  mutable std::mutex in_flight_mutex_;
  bool is_shutdown_{false};
  size_t num_in_flight_{0};
};
}  // namespace rmw_zenoh_cpp

#endif  // DETAIL__RMW_DATA_TYPES_HPP_<|MERGE_RESOLUTION|>--- conflicted
+++ resolved
@@ -45,74 +45,7 @@
 namespace rmw_zenoh_cpp
 {
 ///=============================================================================
-<<<<<<< HEAD
-// z_owned_closure_sample_t
-void sub_data_handler(z_loaned_sample_t * sample, void * sub_data);
-
-struct saved_msg_data
-{
-  explicit saved_msg_data(z_owned_slice_t p, uint64_t recv_ts, attachement_data_t && attachment);
-
-  ~saved_msg_data();
-
-  z_owned_slice_t payload;
-  uint64_t recv_timestamp;
-  attachement_data_t attachment;
-};
-
-///=============================================================================
-class rmw_subscription_data_t final
-{
-public:
-  // The Entity generated for the subscription.
-  std::shared_ptr<liveliness::Entity> entity;
-
-  // An owned subscriber or querying_subscriber depending on the QoS settings.
-  std::variant<z_owned_subscriber_t, ze_owned_querying_subscriber_t> sub;
-
-  // Store the actual QoS profile used to configure this subscription.
-  rmw_qos_profile_t adapted_qos_profile;
-
-  // Liveliness token for the subscription.
-  zc_owned_liveliness_token_t token;
-
-  const void * type_support_impl;
-  const char * typesupport_identifier;
-  const rosidl_type_hash_t * type_hash;
-  MessageTypeSupport * type_support;
-  rmw_context_t * context;
-
-  bool queue_has_data_and_attach_condition_if_not(rmw_wait_set_data_t * wait_set_data);
-
-  bool detach_condition_and_queue_is_empty();
-
-  std::unique_ptr<saved_msg_data> pop_next_message();
-
-  void add_new_message(std::unique_ptr<saved_msg_data> msg, const std::string & topic_name);
-
-  DataCallbackManager data_callback_mgr;
-  EventsManager events_mgr;
-
-private:
-  std::deque<std::unique_ptr<saved_msg_data>> message_queue_;
-  mutable std::mutex message_queue_mutex_;
-
-  // Map GID of a publisher to the sequence number of the message it published.
-  std::unordered_map<size_t, int64_t> last_known_published_msg_;
-  size_t total_messages_lost_{0};
-
-  void notify();
-
-  rmw_wait_set_data_t * wait_set_data_{nullptr};
-  std::mutex condition_mutex_;
-};
-
-
-///=============================================================================
-void service_data_handler(z_loaned_query_t * query, void * service_data);
-=======
 void service_data_handler(const z_query_t * query, void * service_data);
->>>>>>> 439d6dc6
 
 ///=============================================================================
 void client_data_handler(z_loaned_reply_t * reply, void * client_data);
