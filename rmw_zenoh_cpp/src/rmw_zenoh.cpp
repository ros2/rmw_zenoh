--- conflicted
+++ resolved
@@ -461,12 +461,6 @@
       return nullptr;
     }
   }
-
-  RCUTILS_LOG_INFO_NAMED(
-    "rmw_zenoh_cpp",
-    "[rmw_create_publisher] %s",
-    topic_name);
-
   RMW_CHECK_ARGUMENT_FOR_NULL(publisher_options, nullptr);
   if (publisher_options->require_unique_network_flow_endpoints ==
     RMW_UNIQUE_NETWORK_FLOW_ENDPOINTS_STRICTLY_REQUIRED)
@@ -529,12 +523,10 @@
     });
 
   RMW_TRY_PLACEMENT_NEW(publisher_data, publisher_data, return nullptr, rmw_publisher_data_t);
-<<<<<<< HEAD
-  auto destruct_pub_data = rcpputils::make_scope_exit(
+  auto destruct_publisher_data = rcpputils::make_scope_exit(
     [publisher_data]() {
       RMW_TRY_DESTRUCTOR_FROM_WITHIN_FAILURE(
-        publisher_data->~rmw_publisher_data_t(),
-        rmw_publisher_data_t);
+        publisher_data->~rmw_publisher_data_t(), rmw_publisher_data_t);
     });
 
   // Adapt any 'best available' QoS options
@@ -544,14 +536,6 @@
   if (RMW_RET_OK != ret) {
     return nullptr;
   }
-=======
-  auto destruct_publisher_data = rcpputils::make_scope_exit(
-    [publisher_data]() {
-      RMW_TRY_DESTRUCTOR_FROM_WITHIN_FAILURE(
-        publisher_data->~rmw_publisher_data_t(), rmw_publisher_data_t);
-    });
-
->>>>>>> 0e7a3803
   publisher_data->typesupport_identifier = type_support->typesupport_identifier;
   publisher_data->type_support_impl = type_support->data;
   auto callbacks = static_cast<const message_type_support_callbacks_t *>(type_support->data);
@@ -709,7 +693,6 @@
   undeclare_z_publisher_cache.cancel();
   undeclare_z_publisher.cancel();
   free_topic_name.cancel();
-  destruct_pub_data.cancel();
   destruct_msg_type_support.cancel();
   free_type_support.cancel();
   destruct_publisher_data.cancel();
@@ -1225,11 +1208,6 @@
   RMW_CHECK_ARGUMENT_FOR_NULL(qos_profile, nullptr);
   RMW_CHECK_ARGUMENT_FOR_NULL(subscription_options, nullptr);
 
-  RCUTILS_LOG_INFO_NAMED(
-    "rmw_zenoh_cpp",
-    "[rmw_create_subscription] %s",
-    topic_name);
-
   const rosidl_message_type_support_t * type_support = find_message_type_support(type_supports);
   if (type_support == nullptr) {
     // error was already set by find_message_type_support
@@ -1922,13 +1900,7 @@
         rmw_client_data_t);
     });
 
-<<<<<<< HEAD
-  // Adapt any 'best available' QoS options
-  client_data->adapted_qos_profile =
-    rmw_dds_common::qos_profile_update_best_available_for_services(*qos_profile);
-=======
   generate_random_guid(client_data->client_guid);
->>>>>>> 0e7a3803
 
   // Obtain the type support
   const rosidl_service_type_support_t * type_support = find_service_type_support(type_supports);
@@ -2261,16 +2233,10 @@
   opts.attachment = z_bytes_map_as_attachment(&map);
 
   opts.target = Z_QUERY_TARGET_ALL_COMPLETE;
-<<<<<<< HEAD
-  // Latest consolidation guarantees unicity of replies for the same key expression. It optimizes bandwidth.
-  // Default is None which imples replies may come in any order and any number.
-  opts.consolidation = z_query_consolidation_default();
-=======
   // Latest consolidation guarantees unicity of replies for the same key expression,
   // which optimizes bandwidth. The default is "None", which imples replies may come in any order
   // and any number.
   opts.consolidation = z_query_consolidation_latest();
->>>>>>> 0e7a3803
   opts.value.payload = z_bytes_t{data_length, reinterpret_cast<const uint8_t *>(request_bytes)};
   opts.value.encoding = z_encoding(Z_ENCODING_PREFIX_EMPTY, NULL);
   client_data->zn_closure_reply = z_closure(client_data_handler, nullptr, client_data);
@@ -3212,39 +3178,7 @@
   rmw_clients_t * clients,
   rmw_events_t * events)
 {
-<<<<<<< HEAD
-  RMW_CHECK_ARGUMENT_FOR_NULL(wait_set, RMW_RET_INVALID_ARGUMENT);
-  RMW_CHECK_TYPE_IDENTIFIERS_MATCH(
-    wait set handle,
-    wait_set->implementation_identifier, rmw_zenoh_identifier,
-    return RMW_RET_INCORRECT_RMW_IMPLEMENTATION);
-
-  // TODO(yadunund): Switch to debug log level.
-  RCUTILS_LOG_DEBUG_NAMED(
-    "rmw_zenoh_cpp",
-    "[rmw_wait] %ld subscriptions, %ld services, %ld clients, %ld events, %ld guard conditions",
-    subscriptions->subscriber_count,
-    services->service_count,
-    clients->client_count,
-    events->event_count,
-    guard_conditions->guard_condition_count);
-
-  // TODO(yadunund): Switch to debug log level.
-  if (wait_timeout) {
-    RCUTILS_LOG_DEBUG_NAMED(
-      "rmw_zenoh_common_cpp", "[rmw_wait] TIMEOUT: %ld s %ld ns",
-      wait_timeout->sec,
-      wait_timeout->nsec);
-  }
-
-  auto wait_set_data = static_cast<rmw_wait_set_data_t *>(wait_set->data);
-  RMW_CHECK_FOR_NULL_WITH_MSG(
-    wait_set_data,
-    "waitset data struct is null",
-    return RMW_RET_ERROR);
-=======
   static_cast<void>(events);
->>>>>>> 0e7a3803
 
   if (guard_conditions) {
     for (size_t i = 0; i < guard_conditions->guard_condition_count; ++i) {
