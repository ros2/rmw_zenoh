--- conflicted
+++ resolved
@@ -38,11 +38,8 @@
 #include "detail/rmw_data_types.hpp"
 #include "detail/serialization_format.hpp"
 #include "detail/type_support_common.hpp"
-<<<<<<< HEAD
-=======
 #include "detail/zenoh_utils.hpp"
 
->>>>>>> cf8e8a2e
 #include "rcpputils/scope_exit.hpp"
 #include "rcutils/strdup.h"
 #include "rmw/dynamic_message_type_support.h"
@@ -448,138 +445,6 @@
       allocator->deallocate(const_cast<char *>(rmw_publisher->topic_name), allocator->state);
     });
 
-<<<<<<< HEAD
-  // Convert the type hash to a string so that it can be included in
-  // the keyexpr.
-  char * type_hash_c_str = nullptr;
-  rcutils_ret_t stringify_ret = rosidl_stringify_type_hash(
-    publisher_data->type_hash,
-    *allocator,
-    &type_hash_c_str);
-  if (RCUTILS_RET_BAD_ALLOC == stringify_ret) {
-    RMW_SET_ERROR_MSG("Failed to allocate type_hash_c_str.");
-    return nullptr;
-  }
-  auto free_type_hash_c_str = rcpputils::make_scope_exit(
-    [&allocator, &type_hash_c_str]() {
-      allocator->deallocate(type_hash_c_str, allocator->state);
-    });
-
-  const z_loaned_session_t * session = context_impl->session();
-  const z_id_t zid = z_info_zid(session);
-  auto node_data = context_impl->get_node_data(node);
-  RMW_CHECK_FOR_NULL_WITH_MSG(
-    node_data,
-    "NodeData not found.",
-    return nullptr);
-  publisher_data->entity = rmw_zenoh_cpp::liveliness::Entity::make(
-    zid,
-    std::to_string(node_data->id()),
-    std::to_string(
-      context_impl->get_next_entity_id()),
-    rmw_zenoh_cpp::liveliness::EntityType::Publisher,
-    rmw_zenoh_cpp::liveliness::NodeInfo{
-      node->context->actual_domain_id, node->namespace_, node->name, context_impl->enclave()},
-    rmw_zenoh_cpp::liveliness::TopicInfo{
-      node->context->actual_domain_id,
-      rmw_publisher->topic_name,
-      publisher_data->type_support->get_name(),
-      type_hash_c_str,
-      publisher_data->adapted_qos_profile}
-  );
-  if (publisher_data->entity == nullptr) {
-    RMW_ZENOH_LOG_ERROR_NAMED(
-      "rmw_zenoh_cpp",
-      "Unable to generate keyexpr for liveliness token for the publisher %s.",
-      rmw_publisher->topic_name);
-    return nullptr;
-  }
-
-  std::string topic_keyexpr = publisher_data->entity->topic_info()->topic_keyexpr_;
-  z_view_keyexpr_t pub_ke;
-  z_view_keyexpr_from_str(&pub_ke, topic_keyexpr.c_str());
-
-  // Create a Publication Cache if durability is transient_local.
-  if (publisher_data->adapted_qos_profile.durability == RMW_QOS_POLICY_DURABILITY_TRANSIENT_LOCAL) {
-    ze_publication_cache_options_t pub_cache_opts;
-    ze_publication_cache_options_default(&pub_cache_opts);
-    pub_cache_opts.history = publisher_data->adapted_qos_profile.depth;
-    pub_cache_opts.queryable_complete = true;
-    // Set the queryable_prefix to the session id so that querying subscribers can specify this
-    // session id to obtain latest data from this specific publication caches when querying over
-    // the same keyexpression.
-    // When such a prefix is added to the PublicationCache, it listens to queries with this extra
-    // prefix (allowing to be queried in a unique way), but still replies with the original
-    // publications' key expressions.
-    std::string queryable_prefix = publisher_data->entity->zid();
-    z_view_keyexpr_t prefix_ke;
-    z_view_keyexpr_from_str(&prefix_ke, queryable_prefix.c_str());
-    pub_cache_opts.queryable_prefix = z_loan(prefix_ke);
-
-    ze_owned_publication_cache_t pub_cache;
-    if (ze_declare_publication_cache(
-        &pub_cache, session, z_loan(pub_ke), &pub_cache_opts))
-    {
-      RMW_SET_ERROR_MSG("unable to create zenoh publisher cache");
-      return nullptr;
-    }
-    publisher_data->pub_cache = pub_cache;
-  }
-  auto undeclare_z_publisher_cache = rcpputils::make_scope_exit(
-    [publisher_data]() {
-      if (publisher_data && publisher_data->pub_cache.has_value()) {
-        z_drop(z_move(publisher_data->pub_cache.value()));
-      }
-    });
-
-  // Set congestion_control to BLOCK if appropriate.
-  z_publisher_options_t opts;
-  z_publisher_options_default(&opts);
-  opts.congestion_control = Z_CONGESTION_CONTROL_DROP;
-  if (publisher_data->adapted_qos_profile.reliability == RMW_QOS_POLICY_RELIABILITY_RELIABLE) {
-    opts.reliability = Z_RELIABILITY_RELIABLE;
-    if (publisher_data->adapted_qos_profile.history == RMW_QOS_POLICY_HISTORY_KEEP_ALL) {
-      opts.congestion_control = Z_CONGESTION_CONTROL_BLOCK;
-    }
-  } else {
-    opts.reliability = Z_RELIABILITY_BEST_EFFORT;
-  }
-  // TODO(clalancette): What happens if the key name is a valid but empty string?
-  if (z_declare_publisher(
-      &publisher_data->pub, session, z_loan(pub_ke), &opts) != Z_OK)
-  {
-    RMW_SET_ERROR_MSG("unable to create zenoh publisher");
-    return nullptr;
-  }
-  auto undeclare_z_publisher = rcpputils::make_scope_exit(
-    [publisher_data]() {
-      z_undeclare_publisher(z_move(publisher_data->pub));
-    });
-
-  std::string liveliness_keyexpr = publisher_data->entity->liveliness_keyexpr();
-  z_view_keyexpr_t liveliness_ke;
-  z_view_keyexpr_from_str(&liveliness_ke, liveliness_keyexpr.c_str());
-  auto free_token = rcpputils::make_scope_exit(
-    [publisher_data]() {
-      if (publisher_data != nullptr) {
-        z_drop(z_move(publisher_data->token));
-      }
-    });
-  if (zc_liveliness_declare_token(
-      &publisher_data->token, session, z_loan(liveliness_ke),
-      NULL) != Z_OK)
-  {
-    RMW_ZENOH_LOG_ERROR_NAMED(
-      "rmw_zenoh_cpp",
-      "Unable to create liveliness token for the publisher.");
-    return nullptr;
-  }
-
-  free_token.cancel();
-  undeclare_z_publisher_cache.cancel();
-  undeclare_z_publisher.cancel();
-=======
->>>>>>> cf8e8a2e
   free_topic_name.cancel();
   free_rmw_publisher.cancel();
 
@@ -622,29 +487,6 @@
   node_data->delete_pub_data(publisher);
 
   rcutils_allocator_t * allocator = &node->context->options.allocator;
-<<<<<<< HEAD
-
-  auto publisher_data = static_cast<rmw_zenoh_cpp::rmw_publisher_data_t *>(publisher->data);
-  if (publisher_data != nullptr) {
-    zc_liveliness_undeclare_token(z_move(publisher_data->token));
-    if (publisher_data->pub_cache.has_value()) {
-      z_drop(z_move(publisher_data->pub_cache.value()));
-    }
-    RMW_TRY_DESTRUCTOR(publisher_data->type_support->~MessageTypeSupport(), MessageTypeSupport, );
-    allocator->deallocate(publisher_data->type_support, allocator->state);
-    if (z_undeclare_publisher(z_move(publisher_data->pub)) != Z_OK) {
-      RMW_SET_ERROR_MSG("failed to undeclare pub");
-      ret = RMW_RET_ERROR;
-    }
-
-    // Remove any event callbacks registered to this publisher.
-    context_impl->graph_cache()->remove_qos_event_callbacks(publisher_data->entity);
-
-    RMW_TRY_DESTRUCTOR(publisher_data->~rmw_publisher_data_t(), rmw_publisher_data_t, );
-    allocator->deallocate(publisher_data, allocator->state);
-  }
-=======
->>>>>>> cf8e8a2e
   allocator->deallocate(const_cast<char *>(publisher->topic_name), allocator->state);
   allocator->deallocate(publisher, allocator->state);
   return RMW_RET_OK;
@@ -721,33 +563,6 @@
   return RMW_RET_UNSUPPORTED;
 }
 
-<<<<<<< HEAD
-namespace
-{
-bool
-create_map_and_set_sequence_num(
-  z_owned_bytes_t * out_bytes,
-  int64_t sequence_number,
-  uint8_t gid[RMW_GID_STORAGE_SIZE])
-{
-  auto now = std::chrono::system_clock::now().time_since_epoch();
-  auto now_ns = std::chrono::duration_cast<std::chrono::nanoseconds>(now);
-  int64_t source_timestamp = now_ns.count();
-
-  rmw_zenoh_cpp::attachement_data_t data(sequence_number, source_timestamp, gid);
-  if (data.serialize_to_zbytes(out_bytes)) {
-    RMW_ZENOH_LOG_ERROR_NAMED(
-      "rmw_zenoh_cpp",
-      "Failed to serialize the attachment");
-    return false;
-  }
-
-  return true;
-}
-}  // namespace
-
-=======
->>>>>>> cf8e8a2e
 //==============================================================================
 /// Publish a ROS message.
 rmw_ret_t
@@ -770,105 +585,6 @@
   RMW_CHECK_FOR_NULL_WITH_MSG(
     rmw_node, "publisher_data is null",
     return RMW_RET_INVALID_ARGUMENT);
-<<<<<<< HEAD
-
-  rcutils_allocator_t * allocator = &(publisher_data->context->options.allocator);
-
-  // Serialize data.
-  size_t max_data_length = publisher_data->type_support->get_estimated_serialized_size(
-    ros_message,
-    publisher_data->type_support_impl);
-
-  // To store serialized message byte array.
-  char * msg_bytes = nullptr;
-  std::optional<z_owned_shm_mut_t> shmbuf = std::nullopt;
-  auto always_free_shmbuf = rcpputils::make_scope_exit(
-    [&shmbuf]() {
-      if (shmbuf.has_value()) {
-        z_drop(z_move(shmbuf.value()));
-      }
-    });
-  auto free_msg_bytes = rcpputils::make_scope_exit(
-    [&msg_bytes, allocator, &shmbuf]() {
-      if (msg_bytes && !shmbuf.has_value()) {
-        allocator->deallocate(msg_bytes, allocator->state);
-      }
-    });
-
-  // Get memory from SHM buffer if available.
-  if (publisher_data->context->impl->shm_provider().has_value()) {
-    RMW_ZENOH_LOG_DEBUG_NAMED("rmw_zenoh_cpp", "SHM is enabled.");
-
-    auto provider = publisher_data->context->impl->shm_provider().value();
-    z_buf_layout_alloc_result_t alloc;
-    // TODO(yuyuan): SHM, configure this
-    z_alloc_alignment_t alignment = {5};
-    z_shm_provider_alloc_gc_defrag_blocking(&alloc, z_loan(provider), SHM_BUF_OK_SIZE, alignment);
-
-    if (alloc.status == ZC_BUF_LAYOUT_ALLOC_STATUS_OK) {
-      shmbuf = std::make_optional(alloc.buf);
-      msg_bytes = reinterpret_cast<char *>(z_shm_mut_data_mut(z_loan_mut(alloc.buf)));
-    } else {
-      RMW_ZENOH_LOG_ERROR_NAMED(
-        "rmw_zenoh_cpp",
-        "Unexpected failure during SHM buffer allocation.");
-      return RMW_RET_ERROR;
-    }
-
-  } else {
-    // Get memory from the allocator.
-    msg_bytes = static_cast<char *>(allocator->allocate(max_data_length, allocator->state));
-    RMW_CHECK_FOR_NULL_WITH_MSG(
-      msg_bytes, "bytes for message is null", return RMW_RET_BAD_ALLOC);
-  }
-
-  // Object that manages the raw buffer
-  eprosima::fastcdr::FastBuffer fastbuffer(msg_bytes, max_data_length);
-
-  // Object that serializes the data
-  rmw_zenoh_cpp::Cdr ser(fastbuffer);
-  if (!publisher_data->type_support->serialize_ros_message(
-      ros_message,
-      ser.get_cdr(),
-      publisher_data->type_support_impl))
-  {
-    RMW_SET_ERROR_MSG("could not serialize ROS message");
-    return RMW_RET_ERROR;
-  }
-
-  const size_t data_length = ser.get_serialized_data_length();
-
-  int64_t sequence_number = publisher_data->get_next_sequence_number();
-
-  z_owned_bytes_t attachment;
-  if (!create_map_and_set_sequence_num(&attachment, sequence_number, publisher_data->pub_gid)) {
-    // create_map_and_set_sequence_num already set the error
-    return RMW_RET_ERROR;
-  }
-  auto free_attachment = rcpputils::make_scope_exit(
-    [&attachment]() {
-      z_drop(z_move(attachment));
-    });
-
-  // The encoding is simply forwarded and is useful when key expressions in the
-  // session use different encoding formats. In our case, all key expressions
-  // will be encoded with CDR so it does not really matter.
-  z_publisher_put_options_t options;
-  z_publisher_put_options_default(&options);
-  options.attachment = z_move(attachment);
-
-  z_owned_bytes_t payload;
-
-  if (shmbuf.has_value()) {
-    z_bytes_serialize_from_shm_mut(&payload, z_move(shmbuf.value()));
-  } else {
-    z_bytes_serialize_from_buf(&payload, reinterpret_cast<const uint8_t *>(msg_bytes), data_length);
-  }
-
-  if (z_publisher_put(z_loan(publisher_data->pub), z_move(payload), &options) != Z_OK) {
-    RMW_SET_ERROR_MSG("unable to publish message");
-    return RMW_RET_ERROR;
-=======
   rmw_context_impl_s * context_impl = static_cast<rmw_context_impl_s *>(rmw_node->context->impl);
   RMW_CHECK_FOR_NULL_WITH_MSG(
     context_impl, "context_impl is null",
@@ -880,7 +596,6 @@
   auto pub_data = node_data->get_pub_data(publisher);
   if (pub_data == nullptr) {
     return RMW_RET_INVALID_ARGUMENT;
->>>>>>> cf8e8a2e
   }
 
   return pub_data->publish(
@@ -990,56 +705,9 @@
   auto publisher_data = node_data->get_pub_data(publisher);
   RMW_CHECK_ARGUMENT_FOR_NULL(publisher_data, RMW_RET_INVALID_ARGUMENT);
 
-<<<<<<< HEAD
-  auto publisher_data = static_cast<rmw_zenoh_cpp::rmw_publisher_data_t *>(publisher->data);
-  RCUTILS_CHECK_FOR_NULL_WITH_MSG(
-    publisher_data, "publisher data pointer is null",
-    return RMW_RET_ERROR);
-
-  eprosima::fastcdr::FastBuffer buffer(
-    reinterpret_cast<char *>(serialized_message->buffer), serialized_message->buffer_length);
-  rmw_zenoh_cpp::Cdr ser(buffer);
-  if (!ser.get_cdr().jump(serialized_message->buffer_length)) {
-    RMW_SET_ERROR_MSG("cannot correctly set serialized buffer");
-    return RMW_RET_ERROR;
-  }
-
-  uint64_t sequence_number = publisher_data->get_next_sequence_number();
-
-  z_owned_bytes_t attachment;
-  if (!create_map_and_set_sequence_num(&attachment, sequence_number, publisher_data->pub_gid)) {
-    // create_map_and_set_sequence_num already set the error
-    return RMW_RET_ERROR;
-  }
-  auto free_attachment =
-    rcpputils::make_scope_exit(
-    [&attachment]() {
-      z_drop(z_move(attachment));
-    });
-
-  const size_t data_length = ser.get_serialized_data_length();
-
-  // The encoding is simply forwarded and is useful when key expressions in the
-  // session use different encoding formats. In our case, all key expressions
-  // will be encoded with CDR so it does not really matter.
-  z_publisher_put_options_t options;
-  z_publisher_put_options_default(&options);
-  options.attachment = z_move(attachment);
-
-  z_owned_bytes_t payload;
-  z_bytes_serialize_from_buf(&payload, serialized_message->buffer, data_length);
-
-  if (z_publisher_put(z_loan(publisher_data->pub), z_move(payload), &options) != Z_OK) {
-    RMW_SET_ERROR_MSG("unable to publish message");
-    return RMW_RET_ERROR;
-  }
-
-  return RMW_RET_OK;
-=======
   return publisher_data->publish_serialized_message(
     serialized_message,
     context_impl->shm_manager());
->>>>>>> cf8e8a2e
 }
 
 //==============================================================================
@@ -1078,13 +746,10 @@
   auto pub_data = node_data->get_pub_data(publisher);
   RMW_CHECK_ARGUMENT_FOR_NULL(pub_data, RMW_RET_INVALID_ARGUMENT);
 
-<<<<<<< HEAD
-=======
   if (!pub_data->liveliness_is_valid()) {
     return RMW_RET_ERROR;
   }
 
->>>>>>> cf8e8a2e
   return RMW_RET_OK;
 }
 
@@ -2409,10 +2074,8 @@
   z_get_options_t opts;
   z_get_options_default(&opts);
 
-<<<<<<< HEAD
   z_owned_bytes_t attachment;
   if (!create_map_and_set_sequence_num(&attachment, *sequence_id, client_data->client_gid)) {
-=======
   z_owned_bytes_map_t map = rmw_zenoh_cpp::create_map_and_set_sequence_num(
     *sequence_id,
     [client_data](z_owned_bytes_map_t * map, const char * key)
@@ -2422,8 +2085,6 @@
       gid_bytes.start = client_data->client_gid;
       z_bytes_map_insert_by_copy(map, z_bytes_new(key), gid_bytes);
     });
-  if (!z_check(map)) {
->>>>>>> cf8e8a2e
     // create_map_and_set_sequence_num already set the error
     return RMW_RET_ERROR;
   }
@@ -3113,12 +2774,10 @@
   z_query_reply_options_t options;
   z_query_reply_options_default(&options);
 
-<<<<<<< HEAD
   z_owned_bytes_t attachment;
   if (!create_map_and_set_sequence_num(
       &attachment, request_header->sequence_number, request_header->writer_guid))
   {
-=======
   z_owned_bytes_map_t map = rmw_zenoh_cpp::create_map_and_set_sequence_num(
     request_header->sequence_number,
     [request_header](z_owned_bytes_map_t * map, const char * key)
@@ -3128,8 +2787,6 @@
       gid_bytes.start = request_header->writer_guid;
       z_bytes_map_insert_by_copy(map, z_bytes_new(key), gid_bytes);
     });
-  if (!z_check(map)) {
->>>>>>> cf8e8a2e
     // create_map_and_set_sequence_num already set the error
     return RMW_RET_ERROR;
   }
