// Copyright 2023 Open Source Robotics Foundation, Inc.
//
// Licensed under the Apache License, Version 2.0 (the "License");
// you may not use this file except in compliance with the License.
// You may obtain a copy of the License at
//
//     http://www.apache.org/licenses/LICENSE-2.0
//
// Unless required by applicable law or agreed to in writing, software
// distributed under the License is distributed on an "AS IS" BASIS,
// WITHOUT WARRANTIES OR CONDITIONS OF ANY KIND, either express or implied.
// See the License for the specific language governing permissions and
// limitations under the License.

#include <fastcdr/FastBuffer.h>

#include <zenoh.h>

#include <chrono>
#include <cinttypes>
#include <cstring>
#include <memory>
#include <mutex>
#include <new>
#include <optional>
#include <string>
#include <utility>

#include "detail/attachment_helpers.hpp"
#include "detail/cdr.hpp"
#include "detail/guard_condition.hpp"
#include "detail/graph_cache.hpp"
#include "detail/identifier.hpp"
#include "detail/liveliness_utils.hpp"
#include "detail/logging_macros.hpp"
#include "detail/message_type_support.hpp"
#include "detail/qos.hpp"
#include "detail/rmw_context_impl_s.hpp"
#include "detail/serialization_format.hpp"
#include "detail/type_support_common.hpp"
#include "detail/zenoh_utils.hpp"

#include "rcpputils/scope_exit.hpp"

#include "rcutils/env.h"
#include "rcutils/strdup.h"
#include "rcutils/types.h"

#include "rmw/allocators.h"
#include "rmw/dynamic_message_type_support.h"
#include "rmw/error_handling.h"
#include "rmw/features.h"
#include "rmw/impl/cpp/macros.hpp"
#include "rmw/ret_types.h"
#include "rmw/rmw.h"
#include "rmw/validate_namespace.h"
#include "rmw/validate_node_name.h"

namespace
{
//==============================================================================
const rosidl_message_type_support_t * find_message_type_support(
  const rosidl_message_type_support_t * type_supports)
{
  const rosidl_message_type_support_t * type_support = get_message_typesupport_handle(
    type_supports, RMW_ZENOH_CPP_TYPESUPPORT_C);
  if (!type_support) {
    rcutils_error_string_t prev_error_string = rcutils_get_error_string();
    rcutils_reset_error();
    type_support = get_message_typesupport_handle(type_supports, RMW_ZENOH_CPP_TYPESUPPORT_CPP);
    if (!type_support) {
      rcutils_error_string_t error_string = rcutils_get_error_string();
      rcutils_reset_error();
      RMW_SET_ERROR_MSG_WITH_FORMAT_STRING(
        "Type support not from this implementation. Got:\n"
        "    %s\n"
        "    %s\n"
        "while fetching it",
        prev_error_string.str, error_string.str);
      return nullptr;
    }
  }

  return type_support;
}

//==============================================================================
const rosidl_service_type_support_t * find_service_type_support(
  const rosidl_service_type_support_t * type_supports)
{
  const rosidl_service_type_support_t * type_support = get_service_typesupport_handle(
    type_supports, RMW_ZENOH_CPP_TYPESUPPORT_C);
  if (!type_support) {
    rcutils_error_string_t prev_error_string = rcutils_get_error_string();
    rcutils_reset_error();
    type_support = get_service_typesupport_handle(
      type_supports, RMW_ZENOH_CPP_TYPESUPPORT_CPP);
    if (!type_support) {
      rcutils_error_string_t error_string = rcutils_get_error_string();
      rcutils_reset_error();
      RMW_SET_ERROR_MSG_WITH_FORMAT_STRING(
        "Type support not from this implementation. Got:\n"
        "    %s\n"
        "    %s\n"
        "while fetching it",
        prev_error_string.str, error_string.str);
      return nullptr;
    }
  }

  return type_support;
}

}  // namespace

extern "C"
{
//==============================================================================
/// Get the name of the rmw implementation being used
const char *
rmw_get_implementation_identifier(void)
{
  return rmw_zenoh_cpp::rmw_zenoh_identifier;
}

//==============================================================================
/// Get the unique serialization format for this middleware.
const char *
rmw_get_serialization_format(void)
{
  return rmw_zenoh_cpp::rmw_zenoh_serialization_format;
}

//==============================================================================
bool rmw_feature_supported(rmw_feature_t feature)
{
  switch (feature) {
    case RMW_FEATURE_MESSAGE_INFO_PUBLICATION_SEQUENCE_NUMBER:
      return false;
    case RMW_FEATURE_MESSAGE_INFO_RECEPTION_SEQUENCE_NUMBER:
      return false;
    case RMW_MIDDLEWARE_SUPPORTS_TYPE_DISCOVERY:
      return true;
    case RMW_MIDDLEWARE_CAN_TAKE_DYNAMIC_MESSAGE:
      return false;
    default:
      return false;
  }
}

//==============================================================================
/// Create a node and return a handle to that node.
rmw_node_t *
rmw_create_node(
  rmw_context_t * context,
  const char * name,
  const char * namespace_)
{
  RMW_CHECK_ARGUMENT_FOR_NULL(context, nullptr);
  RMW_CHECK_TYPE_IDENTIFIERS_MATCH(
    context,
    context->implementation_identifier,
    rmw_zenoh_cpp::rmw_zenoh_identifier,
    return nullptr);
  RMW_CHECK_FOR_NULL_WITH_MSG(
    context->impl,
    "expected initialized context",
    return nullptr);
  rmw_context_impl_t * context_impl = static_cast<rmw_context_impl_t *>(context->impl);
  RMW_CHECK_FOR_NULL_WITH_MSG(
    context_impl,
    "expected initialized context_impl",
    return nullptr);
  if (context_impl->is_shutdown()) {
    RCUTILS_SET_ERROR_MSG("context has been shutdown");
    return nullptr;
  }

  int validation_result = RMW_NODE_NAME_VALID;
  rmw_ret_t ret = rmw_validate_node_name(name, &validation_result, nullptr);
  if (RMW_RET_OK != ret) {
    return nullptr;
  }
  if (RMW_NODE_NAME_VALID != validation_result) {
    const char * reason = rmw_node_name_validation_result_string(validation_result);
    RMW_SET_ERROR_MSG_WITH_FORMAT_STRING("invalid node name: %s", reason);
    return nullptr;
  }

  validation_result = RMW_NAMESPACE_VALID;
  ret = rmw_validate_namespace(namespace_, &validation_result, nullptr);
  if (RMW_RET_OK != ret) {
    return nullptr;
  }
  if (RMW_NAMESPACE_VALID != validation_result) {
    const char * reason = rmw_namespace_validation_result_string(validation_result);
    RMW_SET_ERROR_MSG_WITH_FORMAT_STRING("invalid node namespace: %s", reason);
    return nullptr;
  }

  rcutils_allocator_t * allocator = &context->options.allocator;

  rmw_node_t * node =
    static_cast<rmw_node_t *>(allocator->zero_allocate(1, sizeof(rmw_node_t), allocator->state));
  RMW_CHECK_FOR_NULL_WITH_MSG(
    node,
    "unable to allocate memory for rmw_node_t",
    return nullptr);
  auto free_node = rcpputils::make_scope_exit(
    [node, allocator]() {
      allocator->deallocate(node, allocator->state);
    });

  node->name = rcutils_strdup(name, *allocator);
  RMW_CHECK_FOR_NULL_WITH_MSG(
    node->name,
    "unable to allocate memory for node name",
    return nullptr);
  auto free_name = rcpputils::make_scope_exit(
    [node, allocator]() {
      allocator->deallocate(const_cast<char *>(node->name), allocator->state);
    });

  node->namespace_ = rcutils_strdup(namespace_, *allocator);
  RMW_CHECK_FOR_NULL_WITH_MSG(
    node->namespace_,
    "unable to allocate memory for node namespace",
    return nullptr);
  auto free_namespace = rcpputils::make_scope_exit(
    [node, allocator]() {
      allocator->deallocate(const_cast<char *>(node->namespace_), allocator->state);
    });

  // Create the NodeData for this node.
  if (!context_impl->create_node_data(node, namespace_, name)) {
    // Error already set.
    return nullptr;
  }

  node->implementation_identifier = rmw_zenoh_cpp::rmw_zenoh_identifier;
  node->context = context;
  // Store type erased rmw_context_impl_s in node->data so that the NodeData
  // can be safely accessed.
  node->data = context->impl;

  free_namespace.cancel();
  free_name.cancel();
  free_node.cancel();
  return node;
}

//==============================================================================
/// Finalize a given node handle, reclaim the resources, and deallocate the node handle.
rmw_ret_t
rmw_destroy_node(rmw_node_t * node)
{
  RMW_CHECK_ARGUMENT_FOR_NULL(node, RMW_RET_INVALID_ARGUMENT);
  RMW_CHECK_ARGUMENT_FOR_NULL(node->context, RMW_RET_INVALID_ARGUMENT);
  RMW_CHECK_ARGUMENT_FOR_NULL(node->context->impl, RMW_RET_INVALID_ARGUMENT);
  RMW_CHECK_ARGUMENT_FOR_NULL(node->data, RMW_RET_INVALID_ARGUMENT);
  RMW_CHECK_TYPE_IDENTIFIERS_MATCH(
    node,
    node->implementation_identifier,
    rmw_zenoh_cpp::rmw_zenoh_identifier,
    return RMW_RET_INCORRECT_RMW_IMPLEMENTATION);

  rcutils_allocator_t * allocator = &node->context->options.allocator;

  // Undeclare liveliness token for the node to advertise that the node has ridden
  // off into the sunset.
  rmw_context_impl_s * context_impl =
    static_cast<rmw_context_impl_s *>(node->data);
  if (context_impl == nullptr) {
    RMW_SET_ERROR_MSG("Unable to cast node->data into rmw_context_impl_s.");
    return RMW_RET_ERROR;
  }

  context_impl->delete_node_data(node);

  allocator->deallocate(const_cast<char *>(node->namespace_), allocator->state);
  allocator->deallocate(const_cast<char *>(node->name), allocator->state);
  allocator->deallocate(node, allocator->state);

  return RMW_RET_OK;
}

//==============================================================================
/// Return a guard condition which is triggered when the ROS graph changes.
const rmw_guard_condition_t *
rmw_node_get_graph_guard_condition(const rmw_node_t * node)
{
  RMW_CHECK_ARGUMENT_FOR_NULL(node, nullptr);
  RMW_CHECK_TYPE_IDENTIFIERS_MATCH(
    node,
    node->implementation_identifier,
    rmw_zenoh_cpp::rmw_zenoh_identifier,
    return nullptr);

  RMW_CHECK_ARGUMENT_FOR_NULL(node->context, nullptr);
  RMW_CHECK_ARGUMENT_FOR_NULL(node->context->impl, nullptr);

  return node->context->impl->graph_guard_condition();
}

//==============================================================================
/// Initialize a publisher allocation to be used with later publications.
rmw_ret_t
rmw_init_publisher_allocation(
  const rosidl_message_type_support_t * type_support,
  const rosidl_runtime_c__Sequence__bound * message_bounds,
  rmw_publisher_allocation_t * allocation)
{
  static_cast<void>(type_support);
  static_cast<void>(message_bounds);
  static_cast<void>(allocation);
  RMW_SET_ERROR_MSG("rmw_init_publisher_allocation: unimplemented");
  return RMW_RET_UNSUPPORTED;
}

//==============================================================================
/// Destroy a publisher allocation object.
rmw_ret_t
rmw_fini_publisher_allocation(
  rmw_publisher_allocation_t * allocation)
{
  static_cast<void>(allocation);
  RMW_SET_ERROR_MSG("rmw_fini_publisher_allocation: unimplemented");
  return RMW_RET_UNSUPPORTED;
}

//==============================================================================
/// Create a publisher and return a handle to that publisher.
rmw_publisher_t *
rmw_create_publisher(
  const rmw_node_t * node,
  const rosidl_message_type_support_t * type_supports,
  const char * topic_name,
  const rmw_qos_profile_t * qos_profile,
  const rmw_publisher_options_t * publisher_options)
{
  RMW_CHECK_ARGUMENT_FOR_NULL(node, nullptr);
  RMW_CHECK_TYPE_IDENTIFIERS_MATCH(
    node,
    node->implementation_identifier,
    rmw_zenoh_cpp::rmw_zenoh_identifier,
    return nullptr);
  RMW_CHECK_ARGUMENT_FOR_NULL(type_supports, nullptr);
  RMW_CHECK_ARGUMENT_FOR_NULL(topic_name, nullptr);
  if (topic_name[0] == '\0') {
    RMW_SET_ERROR_MSG("topic_name argument is an empty string");
    return nullptr;
  }
  RMW_CHECK_ARGUMENT_FOR_NULL(qos_profile, nullptr);
  if (!qos_profile->avoid_ros_namespace_conventions) {
    int validation_result = RMW_TOPIC_VALID;
    rmw_ret_t ret = rmw_validate_full_topic_name(topic_name, &validation_result, nullptr);
    if (RMW_RET_OK != ret) {
      return nullptr;
    }
    if (RMW_TOPIC_VALID != validation_result) {
      const char * reason = rmw_full_topic_name_validation_result_string(validation_result);
      RMW_SET_ERROR_MSG_WITH_FORMAT_STRING("invalid topic name: %s", reason);
      return nullptr;
    }
  }
  RMW_CHECK_ARGUMENT_FOR_NULL(publisher_options, nullptr);
  if (publisher_options->require_unique_network_flow_endpoints ==
    RMW_UNIQUE_NETWORK_FLOW_ENDPOINTS_STRICTLY_REQUIRED)
  {
    RMW_SET_ERROR_MSG(
      "Strict requirement on unique network flow endpoints for publishers not supported");
    return nullptr;
  }

  // Get the RMW type support.
  const rosidl_message_type_support_t * type_support = find_message_type_support(type_supports);
  if (type_support == nullptr) {
    // error was already set by find_message_type_support
    return nullptr;
  }

  RMW_CHECK_FOR_NULL_WITH_MSG(
    node->context,
    "expected initialized context",
    return nullptr);
  RMW_CHECK_FOR_NULL_WITH_MSG(
    node->context->impl,
    "expected initialized context impl",
    return nullptr);
  rmw_context_impl_s * context_impl = static_cast<rmw_context_impl_s *>(
    node->context->impl);
  RMW_CHECK_FOR_NULL_WITH_MSG(
    context_impl,
    "unable to get rmw_context_impl_s",
    return nullptr);
  if (!context_impl->session_is_valid()) {
    RMW_SET_ERROR_MSG("zenoh session is invalid");
    return nullptr;
  }

  rcutils_allocator_t * allocator = &node->context->options.allocator;
  if (!rcutils_allocator_is_valid(allocator)) {
    RMW_SET_ERROR_MSG("allocator is invalid.");
    return nullptr;
  }

  // Create the rmw_publisher.
  auto rmw_publisher =
    static_cast<rmw_publisher_t *>(allocator->zero_allocate(
      1, sizeof(rmw_publisher_t), allocator->state));
  RMW_CHECK_FOR_NULL_WITH_MSG(
    rmw_publisher,
    "failed to allocate memory for the publisher",
    return nullptr);
  auto free_rmw_publisher = rcpputils::make_scope_exit(
    [rmw_publisher, allocator]() {
      allocator->deallocate(rmw_publisher, allocator->state);
    });

  auto node_data = context_impl->get_node_data(node);
  RMW_CHECK_FOR_NULL_WITH_MSG(
    node_data,
    "NodeData not found.",
    return nullptr);

  if (!node_data->create_pub_data(
      rmw_publisher,
      context_impl->session(),
      context_impl->get_next_entity_id(),
      topic_name,
      type_support,
      qos_profile))
  {
    // Error already handled.
    return nullptr;
  }

  // Store type erased node in rmw_publisher->data so that the
  // PublisherData can be safely accessed.
  rmw_publisher->data = reinterpret_cast<void *>(const_cast<rmw_node_t *>(node));
  rmw_publisher->implementation_identifier = rmw_zenoh_cpp::rmw_zenoh_identifier;
  rmw_publisher->options = *publisher_options;
  rmw_publisher->can_loan_messages = false;
  rmw_publisher->topic_name = rcutils_strdup(topic_name, *allocator);
  RMW_CHECK_FOR_NULL_WITH_MSG(
    rmw_publisher->topic_name,
    "Failed to allocate topic name",
    return nullptr);
  auto free_topic_name = rcpputils::make_scope_exit(
    [rmw_publisher, allocator]() {
      allocator->deallocate(const_cast<char *>(rmw_publisher->topic_name), allocator->state);
    });

  free_topic_name.cancel();
  free_rmw_publisher.cancel();

  return rmw_publisher;
}

//==============================================================================
/// Finalize a given publisher handle, reclaim the resources, and deallocate the publisher handle.
rmw_ret_t
rmw_destroy_publisher(rmw_node_t * node, rmw_publisher_t * publisher)
{
  RMW_CHECK_ARGUMENT_FOR_NULL(node, RMW_RET_INVALID_ARGUMENT);
  RMW_CHECK_ARGUMENT_FOR_NULL(node->context, RMW_RET_INVALID_ARGUMENT);
  RMW_CHECK_ARGUMENT_FOR_NULL(node->context->impl, RMW_RET_INVALID_ARGUMENT);
  rmw_context_impl_s * context_impl = static_cast<rmw_context_impl_s *>(node->context->impl);
  RMW_CHECK_ARGUMENT_FOR_NULL(context_impl, RMW_RET_INVALID_ARGUMENT);
  RMW_CHECK_ARGUMENT_FOR_NULL(publisher, RMW_RET_INVALID_ARGUMENT);
  RMW_CHECK_TYPE_IDENTIFIERS_MATCH(
    node,
    node->implementation_identifier,
    rmw_zenoh_cpp::rmw_zenoh_identifier,
    return RMW_RET_INCORRECT_RMW_IMPLEMENTATION);
  RMW_CHECK_TYPE_IDENTIFIERS_MATCH(
    publisher,
    publisher->implementation_identifier,
    rmw_zenoh_cpp::rmw_zenoh_identifier,
    return RMW_RET_INCORRECT_RMW_IMPLEMENTATION);
  auto node_data = context_impl->get_node_data(node);
  if (node_data == nullptr) {
    return RMW_RET_INVALID_ARGUMENT;
  }
  auto pub_data = node_data->get_pub_data(publisher);
  if (pub_data == nullptr) {
    return RMW_RET_INVALID_ARGUMENT;
  }
  // Remove any event callbacks registered to this publisher.
  context_impl->graph_cache()->remove_qos_event_callbacks(pub_data->keyexpr_hash());
  // Remove the PublisherData from NodeData.
  node_data->delete_pub_data(publisher);

  rcutils_allocator_t * allocator = &node->context->options.allocator;
  allocator->deallocate(const_cast<char *>(publisher->topic_name), allocator->state);
  allocator->deallocate(publisher, allocator->state);
  return RMW_RET_OK;
}

//==============================================================================
rmw_ret_t
rmw_take_dynamic_message(
  const rmw_subscription_t * subscription,
  rosidl_dynamic_typesupport_dynamic_data_t * dynamic_message,
  bool * taken,
  rmw_subscription_allocation_t * allocation)
{
  static_cast<void>(subscription);
  static_cast<void>(dynamic_message);
  static_cast<void>(taken);
  static_cast<void>(allocation);
  return RMW_RET_UNSUPPORTED;
}

//==============================================================================
rmw_ret_t
rmw_take_dynamic_message_with_info(
  const rmw_subscription_t * subscription,
  rosidl_dynamic_typesupport_dynamic_data_t * dynamic_message,
  bool * taken,
  rmw_message_info_t * message_info,
  rmw_subscription_allocation_t * allocation)
{
  static_cast<void>(subscription);
  static_cast<void>(dynamic_message);
  static_cast<void>(taken);
  static_cast<void>(message_info);
  static_cast<void>(allocation);
  return RMW_RET_UNSUPPORTED;
}

//==============================================================================
rmw_ret_t
rmw_serialization_support_init(
  const char * serialization_lib_name,
  rcutils_allocator_t * allocator,
  rosidl_dynamic_typesupport_serialization_support_t * serialization_support)
{
  static_cast<void>(serialization_lib_name);
  static_cast<void>(allocator);
  static_cast<void>(serialization_support);
  return RMW_RET_UNSUPPORTED;
}

//==============================================================================
/// Borrow a loaned ROS message.
rmw_ret_t
rmw_borrow_loaned_message(
  const rmw_publisher_t * publisher,
  const rosidl_message_type_support_t * type_support,
  void ** ros_message)
{
  static_cast<void>(publisher);
  static_cast<void>(type_support);
  static_cast<void>(ros_message);
  return RMW_RET_UNSUPPORTED;
}

//==============================================================================
/// Return a loaned message previously borrowed from a publisher.
rmw_ret_t
rmw_return_loaned_message_from_publisher(
  const rmw_publisher_t * publisher,
  void * loaned_message)
{
  static_cast<void>(publisher);
  static_cast<void>(loaned_message);
  return RMW_RET_UNSUPPORTED;
}

//==============================================================================
/// Publish a ROS message.
rmw_ret_t
rmw_publish(
  const rmw_publisher_t * publisher,
  const void * ros_message,
  rmw_publisher_allocation_t * allocation)
{
  static_cast<void>(allocation);
  RMW_CHECK_FOR_NULL_WITH_MSG(
    publisher, "publisher handle is null",
    return RMW_RET_INVALID_ARGUMENT);
  RMW_CHECK_TYPE_IDENTIFIERS_MATCH(
    publisher, publisher->implementation_identifier, rmw_zenoh_cpp::rmw_zenoh_identifier,
    return RMW_RET_INCORRECT_RMW_IMPLEMENTATION);
  RMW_CHECK_FOR_NULL_WITH_MSG(
    ros_message, "ros message handle is null",
    return RMW_RET_INVALID_ARGUMENT);
  rmw_node_t * rmw_node = static_cast<rmw_node_t *>(publisher->data);
  RMW_CHECK_FOR_NULL_WITH_MSG(
    rmw_node, "publisher_data is null",
    return RMW_RET_INVALID_ARGUMENT);
  rmw_context_impl_s * context_impl = static_cast<rmw_context_impl_s *>(rmw_node->context->impl);
  RMW_CHECK_FOR_NULL_WITH_MSG(
    context_impl, "context_impl is null",
    return RMW_RET_INVALID_ARGUMENT);
  auto node_data = context_impl->get_node_data(rmw_node);
  if (node_data == nullptr) {
    return RMW_RET_INVALID_ARGUMENT;
  }
  auto pub_data = node_data->get_pub_data(publisher);
  if (pub_data == nullptr) {
    return RMW_RET_INVALID_ARGUMENT;
  }

  return pub_data->publish(
    ros_message,
    context_impl->shm_manager());
}

//==============================================================================
/// Publish a loaned ROS message.
rmw_ret_t
rmw_publish_loaned_message(
  const rmw_publisher_t * publisher,
  void * ros_message,
  rmw_publisher_allocation_t * allocation)
{
  static_cast<void>(publisher);
  static_cast<void>(ros_message);
  static_cast<void>(allocation);
  return RMW_RET_UNSUPPORTED;
}

//==============================================================================
/// Retrieve the number of matched subscriptions to a publisher.
rmw_ret_t
rmw_publisher_count_matched_subscriptions(
  const rmw_publisher_t * publisher,
  size_t * subscription_count)
{
  RMW_CHECK_ARGUMENT_FOR_NULL(publisher, RMW_RET_INVALID_ARGUMENT);
  RMW_CHECK_ARGUMENT_FOR_NULL(publisher->data, RMW_RET_INVALID_ARGUMENT);
  RMW_CHECK_TYPE_IDENTIFIERS_MATCH(
    publisher,
    publisher->implementation_identifier,
    rmw_zenoh_cpp::rmw_zenoh_identifier,
    return RMW_RET_INCORRECT_RMW_IMPLEMENTATION);
  RMW_CHECK_ARGUMENT_FOR_NULL(subscription_count, RMW_RET_INVALID_ARGUMENT);
  rmw_node_t * node =
    static_cast<rmw_node_t *>(publisher->data);
  RMW_CHECK_ARGUMENT_FOR_NULL(node, RMW_RET_INVALID_ARGUMENT);
  rmw_context_impl_s * context_impl =
    static_cast<rmw_context_impl_s *>(node->context->impl);
  RMW_CHECK_ARGUMENT_FOR_NULL(context_impl, RMW_RET_INVALID_ARGUMENT);
  auto node_data = context_impl->get_node_data(node);
  RMW_CHECK_ARGUMENT_FOR_NULL(node_data, RMW_RET_INVALID_ARGUMENT);
  auto pub_data = node_data->get_pub_data(publisher);
  RMW_CHECK_ARGUMENT_FOR_NULL(pub_data, RMW_RET_INVALID_ARGUMENT);

  return context_impl->graph_cache()->publisher_count_matched_subscriptions(
    pub_data->topic_info(), subscription_count);
}

//==============================================================================
/// Retrieve the actual qos settings of the publisher.
rmw_ret_t
rmw_publisher_get_actual_qos(
  const rmw_publisher_t * publisher,
  rmw_qos_profile_t * qos)
{
  RMW_CHECK_ARGUMENT_FOR_NULL(publisher, RMW_RET_INVALID_ARGUMENT);
  RMW_CHECK_TYPE_IDENTIFIERS_MATCH(
    publisher,
    publisher->implementation_identifier,
    rmw_zenoh_cpp::rmw_zenoh_identifier,
    return RMW_RET_INCORRECT_RMW_IMPLEMENTATION);
  RMW_CHECK_ARGUMENT_FOR_NULL(qos, RMW_RET_INVALID_ARGUMENT);
  rmw_node_t * node =
    static_cast<rmw_node_t *>(publisher->data);
  RMW_CHECK_ARGUMENT_FOR_NULL(node, RMW_RET_INVALID_ARGUMENT);
  rmw_context_impl_s * context_impl =
    static_cast<rmw_context_impl_s *>(node->context->impl);
  RMW_CHECK_ARGUMENT_FOR_NULL(context_impl, RMW_RET_INVALID_ARGUMENT);
  auto node_data = context_impl->get_node_data(node);
  RMW_CHECK_ARGUMENT_FOR_NULL(node_data, RMW_RET_INVALID_ARGUMENT);
  auto pub_data = node_data->get_pub_data(publisher);
  RMW_CHECK_ARGUMENT_FOR_NULL(pub_data, RMW_RET_INVALID_ARGUMENT);

  *qos = pub_data->topic_info().qos_;
  return RMW_RET_OK;
}

//==============================================================================
/// Publish a ROS message as a byte stream.
rmw_ret_t
rmw_publish_serialized_message(
  const rmw_publisher_t * publisher,
  const rmw_serialized_message_t * serialized_message,
  rmw_publisher_allocation_t * allocation)
{
  static_cast<void>(allocation);
  RMW_CHECK_FOR_NULL_WITH_MSG(
    publisher, "publisher handle is null",
    return RMW_RET_INVALID_ARGUMENT);
  RMW_CHECK_TYPE_IDENTIFIERS_MATCH(
    publisher, publisher->implementation_identifier, rmw_zenoh_cpp::rmw_zenoh_identifier,
    return RMW_RET_INCORRECT_RMW_IMPLEMENTATION);
  RMW_CHECK_FOR_NULL_WITH_MSG(
    serialized_message, "serialized message handle is null",
    return RMW_RET_INVALID_ARGUMENT);
  rmw_node_t * node =
    static_cast<rmw_node_t *>(publisher->data);
  RMW_CHECK_ARGUMENT_FOR_NULL(node, RMW_RET_INVALID_ARGUMENT);
  rmw_context_impl_s * context_impl =
    static_cast<rmw_context_impl_s *>(node->context->impl);
  RMW_CHECK_ARGUMENT_FOR_NULL(context_impl, RMW_RET_INVALID_ARGUMENT);
  auto node_data = context_impl->get_node_data(node);
  RMW_CHECK_ARGUMENT_FOR_NULL(node_data, RMW_RET_INVALID_ARGUMENT);
  auto publisher_data = node_data->get_pub_data(publisher);
  RMW_CHECK_ARGUMENT_FOR_NULL(publisher_data, RMW_RET_INVALID_ARGUMENT);

  return publisher_data->publish_serialized_message(
    serialized_message,
    context_impl->shm_manager());
}

//==============================================================================
/// Compute the size of a serialized message.
rmw_ret_t
rmw_get_serialized_message_size(
  const rosidl_message_type_support_t * type_support,
  const rosidl_runtime_c__Sequence__bound * message_bounds,
  size_t * size)
{
  static_cast<void>(type_support);
  static_cast<void>(message_bounds);
  static_cast<void>(size);
  return RMW_RET_UNSUPPORTED;
}

//==============================================================================
/// Manually assert that this Publisher is alive (for RMW_QOS_POLICY_LIVELINESS_MANUAL_BY_TOPIC)
rmw_ret_t
rmw_publisher_assert_liveliness(const rmw_publisher_t * publisher)
{
  RMW_CHECK_FOR_NULL_WITH_MSG(
    publisher, "publisher handle is null",
    return RMW_RET_INVALID_ARGUMENT);
  RMW_CHECK_FOR_NULL_WITH_MSG(
    publisher->data, "publisher data is null",
    return RMW_RET_INVALID_ARGUMENT);
  rmw_node_t * node =
    static_cast<rmw_node_t *>(publisher->data);
  RMW_CHECK_ARGUMENT_FOR_NULL(node, RMW_RET_INVALID_ARGUMENT);
  rmw_context_impl_s * context_impl =
    static_cast<rmw_context_impl_s *>(node->context->impl);
  RMW_CHECK_ARGUMENT_FOR_NULL(context_impl, RMW_RET_INVALID_ARGUMENT);
  auto node_data = context_impl->get_node_data(node);
  RMW_CHECK_ARGUMENT_FOR_NULL(node_data, RMW_RET_INVALID_ARGUMENT);
  auto pub_data = node_data->get_pub_data(publisher);
  RMW_CHECK_ARGUMENT_FOR_NULL(pub_data, RMW_RET_INVALID_ARGUMENT);

  if (!pub_data->liveliness_is_valid()) {
    return RMW_RET_ERROR;
  }

  return RMW_RET_OK;
}

//==============================================================================
/// Wait until all published message data is acknowledged or until the specified timeout elapses.
rmw_ret_t
rmw_publisher_wait_for_all_acked(
  const rmw_publisher_t * publisher,
  rmw_time_t wait_timeout)
{
  static_cast<void>(publisher);
  static_cast<void>(wait_timeout);

  // We are not currently tracking all published data, so we don't know what data is in flight that
  // we might have to wait for.  Even if we did start tracking it, we don't have insight into the
  // TCP stream that Zenoh is managing for us, so we couldn't guarantee this anyway.
  // Just lie to the upper layers and say that everything is working as expected.
  // We return OK rather than UNSUPPORTED so that certain upper-layer tests continue working.
  return RMW_RET_OK;
}

//==============================================================================
/// Serialize a ROS message into a rmw_serialized_message_t.
rmw_ret_t
rmw_serialize(
  const void * ros_message,
  const rosidl_message_type_support_t * type_support,
  rmw_serialized_message_t * serialized_message)
{
  const rosidl_message_type_support_t * ts = find_message_type_support(type_support);
  if (ts == nullptr) {
    // error was already set by find_message_type_support
    return RMW_RET_ERROR;
  }

  auto callbacks = static_cast<const message_type_support_callbacks_t *>(ts->data);
  auto tss = rmw_zenoh_cpp::MessageTypeSupport(callbacks);
  auto data_length = tss.get_estimated_serialized_size(ros_message, callbacks);
  if (serialized_message->buffer_capacity < data_length) {
    if (rmw_serialized_message_resize(serialized_message, data_length) != RMW_RET_OK) {
      RMW_SET_ERROR_MSG("unable to dynamically resize serialized message");
      return RMW_RET_ERROR;
    }
  }

  eprosima::fastcdr::FastBuffer buffer(
    reinterpret_cast<char *>(serialized_message->buffer), data_length);
  rmw_zenoh_cpp::Cdr ser(buffer);

  auto ret = tss.serialize_ros_message(ros_message, ser.get_cdr(), callbacks);
  serialized_message->buffer_length = data_length;
  serialized_message->buffer_capacity = data_length;
  return ret == true ? RMW_RET_OK : RMW_RET_ERROR;
}

//==============================================================================
/// Deserialize a ROS message.
rmw_ret_t
rmw_deserialize(
  const rmw_serialized_message_t * serialized_message,
  const rosidl_message_type_support_t * type_support,
  void * ros_message)
{
  const rosidl_message_type_support_t * ts = find_message_type_support(type_support);
  if (ts == nullptr) {
    // error was already set by find_message_type_support
    return RMW_RET_ERROR;
  }

  auto callbacks = static_cast<const message_type_support_callbacks_t *>(ts->data);
  auto tss = rmw_zenoh_cpp::MessageTypeSupport(callbacks);
  eprosima::fastcdr::FastBuffer buffer(
    reinterpret_cast<char *>(serialized_message->buffer), serialized_message->buffer_length);
  rmw_zenoh_cpp::Cdr deser(buffer);

  auto ret = tss.deserialize_ros_message(deser.get_cdr(), ros_message, callbacks);
  return ret == true ? RMW_RET_OK : RMW_RET_ERROR;
}

//==============================================================================
/// Initialize a subscription allocation to be used with later `take`s.
rmw_ret_t
rmw_init_subscription_allocation(
  const rosidl_message_type_support_t * type_support,
  const rosidl_runtime_c__Sequence__bound * message_bounds,
  rmw_subscription_allocation_t * allocation)
{
  // Unused in current implementation.
  static_cast<void>(type_support);
  static_cast<void>(message_bounds);
  static_cast<void>(allocation);
  return RMW_RET_UNSUPPORTED;
}

//==============================================================================
/// Destroy a publisher allocation object.
rmw_ret_t
rmw_fini_subscription_allocation(
  rmw_subscription_allocation_t * allocation)
{
  static_cast<void>(allocation);
  return RMW_RET_UNSUPPORTED;
}

//==============================================================================
/// Create a subscription and return a handle to that subscription.
rmw_subscription_t *
rmw_create_subscription(
  const rmw_node_t * node,
  const rosidl_message_type_support_t * type_supports,
  const char * topic_name,
  const rmw_qos_profile_t * qos_profile,
  const rmw_subscription_options_t * subscription_options)
{
  RMW_CHECK_ARGUMENT_FOR_NULL(node, nullptr);
  RMW_CHECK_ARGUMENT_FOR_NULL(node->data, nullptr);
  RMW_CHECK_TYPE_IDENTIFIERS_MATCH(
    node,
    node->implementation_identifier,
    rmw_zenoh_cpp::rmw_zenoh_identifier,
    return nullptr);
  RMW_CHECK_ARGUMENT_FOR_NULL(type_supports, nullptr);
  RMW_CHECK_ARGUMENT_FOR_NULL(topic_name, nullptr);
  if (topic_name[0] == '\0') {
    RMW_SET_ERROR_MSG("topic_name argument is an empty string");
    return nullptr;
  }
  RMW_CHECK_ARGUMENT_FOR_NULL(qos_profile, nullptr);
  if (!qos_profile->avoid_ros_namespace_conventions) {
    int validation_result = RMW_TOPIC_VALID;
    rmw_ret_t ret = rmw_validate_full_topic_name(topic_name, &validation_result, nullptr);
    if (RMW_RET_OK != ret) {
      return nullptr;
    }
    if (RMW_TOPIC_VALID != validation_result) {
      const char * reason = rmw_full_topic_name_validation_result_string(validation_result);
      RMW_SET_ERROR_MSG_WITH_FORMAT_STRING("invalid topic name: %s", reason);
      return nullptr;
    }
  }
  RMW_CHECK_ARGUMENT_FOR_NULL(subscription_options, nullptr);
  if (subscription_options->require_unique_network_flow_endpoints ==
    RMW_UNIQUE_NETWORK_FLOW_ENDPOINTS_STRICTLY_REQUIRED)
  {
    RMW_SET_ERROR_MSG(
      "Strict requirement on unique network flow endpoints for subscriptions not supported");
    return nullptr;
  }

  const rosidl_message_type_support_t * type_support = find_message_type_support(type_supports);
  if (type_support == nullptr) {
    // error was already set by find_message_type_support
    return nullptr;
  }

  // TODO(yadunund): Check if a duplicate entry for the same topic name + topic type
  // is present in node_data->subscriptions and if so return error;
  RMW_CHECK_FOR_NULL_WITH_MSG(
    node->context,
    "expected initialized context",
    return nullptr);
  RMW_CHECK_FOR_NULL_WITH_MSG(
    node->context->impl,
    "expected initialized context impl",
    return nullptr);
  rmw_context_impl_s * context_impl = static_cast<rmw_context_impl_s *>(
    node->context->impl);
  RMW_CHECK_FOR_NULL_WITH_MSG(
    context_impl,
    "unable to get rmw_context_impl_s",
    return nullptr);
  if (!context_impl->session_is_valid()) {
    RMW_SET_ERROR_MSG("zenoh session is invalid");
    return nullptr;
  }

  rcutils_allocator_t * allocator = &node->context->options.allocator;
  if (!rcutils_allocator_is_valid(allocator)) {
    RMW_SET_ERROR_MSG("allocator is invalid.");
    return nullptr;
  }

  // Create the rmw_subscription.
  rmw_subscription_t * rmw_subscription =
    static_cast<rmw_subscription_t *>(allocator->zero_allocate(
      1, sizeof(rmw_subscription_t), allocator->state));
  RMW_CHECK_FOR_NULL_WITH_MSG(
    rmw_subscription,
    "failed to allocate memory for the subscription",
    return nullptr);
  auto free_rmw_subscription = rcpputils::make_scope_exit(
    [rmw_subscription, allocator]() {
      allocator->deallocate(rmw_subscription, allocator->state);
    });

  auto node_data = context_impl->get_node_data(node);
  RMW_CHECK_FOR_NULL_WITH_MSG(
    node_data,
    "NodeData not found.",
    return nullptr);

  if (!node_data->create_sub_data(
      rmw_subscription,
      context_impl->session(),
      context_impl->graph_cache(),
      context_impl->get_next_entity_id(),
      topic_name,
      type_support,
      qos_profile))
  {
    // Error already handled.
    return nullptr;
  }

  // TODO(Yadunund): We cannot store the rmw_node_t * here since this type erased
  // subscription handle will be returned in the rmw_subscriptions_t in rmw_wait
  // from which we cannot obtain SubscriptionData.
  rmw_subscription->data = static_cast<void *>(node_data->get_sub_data(rmw_subscription).get());
  rmw_subscription->implementation_identifier = rmw_zenoh_cpp::rmw_zenoh_identifier;
  rmw_subscription->options = *subscription_options;
  rmw_subscription->can_loan_messages = false;
  rmw_subscription->is_cft_enabled = false;
  rmw_subscription->topic_name = rcutils_strdup(topic_name, *allocator);
  RMW_CHECK_FOR_NULL_WITH_MSG(
    rmw_subscription->topic_name,
    "Failed to allocate topic name",
    return nullptr);
  auto free_topic_name = rcpputils::make_scope_exit(
    [rmw_subscription, allocator]() {
      allocator->deallocate(const_cast<char *>(rmw_subscription->topic_name), allocator->state);
    });

  free_topic_name.cancel();
  free_rmw_subscription.cancel();

  return rmw_subscription;
}

//==============================================================================
/// Finalize a given subscription handle, reclaim the resources, and deallocate the subscription
rmw_ret_t
rmw_destroy_subscription(rmw_node_t * node, rmw_subscription_t * subscription)
{
  RMW_CHECK_ARGUMENT_FOR_NULL(node, RMW_RET_INVALID_ARGUMENT);
  RMW_CHECK_ARGUMENT_FOR_NULL(node->context, RMW_RET_INVALID_ARGUMENT);
  RMW_CHECK_ARGUMENT_FOR_NULL(node->context->impl, RMW_RET_INVALID_ARGUMENT);
  rmw_context_impl_s * context_impl = static_cast<rmw_context_impl_s *>(node->context->impl);
  RMW_CHECK_ARGUMENT_FOR_NULL(context_impl, RMW_RET_INVALID_ARGUMENT);
  RMW_CHECK_ARGUMENT_FOR_NULL(subscription, RMW_RET_INVALID_ARGUMENT);
  RMW_CHECK_TYPE_IDENTIFIERS_MATCH(
    node,
    node->implementation_identifier,
    rmw_zenoh_cpp::rmw_zenoh_identifier,
    return RMW_RET_INCORRECT_RMW_IMPLEMENTATION);
  RMW_CHECK_TYPE_IDENTIFIERS_MATCH(
    subscription,
    subscription->implementation_identifier,
    rmw_zenoh_cpp::rmw_zenoh_identifier,
    return RMW_RET_INCORRECT_RMW_IMPLEMENTATION);
  auto node_data = context_impl->get_node_data(node);
  if (node_data == nullptr) {
    return RMW_RET_INVALID_ARGUMENT;
  }
  auto sub_data = node_data->get_sub_data(subscription);
  if (sub_data == nullptr) {
    return RMW_RET_INVALID_ARGUMENT;
  }
  rmw_ret_t ret = RMW_RET_OK;

  rcutils_allocator_t * allocator = &node->context->options.allocator;

  // Remove the registered callback from the GraphCache if any.
  const std::size_t keyexpr_hash = sub_data->keyexpr_hash();
  context_impl->graph_cache()->remove_querying_subscriber_callback(
    sub_data->topic_info().topic_keyexpr_,
    keyexpr_hash
  );
  // Remove any event callbacks registered to this subscription.
  context_impl->graph_cache()->remove_qos_event_callbacks(keyexpr_hash);
  // Finally remove the SubscriptionData from NodeData.
  node_data->delete_sub_data(subscription);

  allocator->deallocate(const_cast<char *>(subscription->topic_name), allocator->state);
  allocator->deallocate(subscription, allocator->state);

  return ret;
}

//==============================================================================
/// Retrieve the number of matched publishers to a subscription.
rmw_ret_t
rmw_subscription_count_matched_publishers(
  const rmw_subscription_t * subscription,
  size_t * publisher_count)
{
  RMW_CHECK_ARGUMENT_FOR_NULL(subscription, RMW_RET_INVALID_ARGUMENT);
  RMW_CHECK_ARGUMENT_FOR_NULL(subscription->data, RMW_RET_INVALID_ARGUMENT);
  RMW_CHECK_TYPE_IDENTIFIERS_MATCH(
    subscription,
    subscription->implementation_identifier,
    rmw_zenoh_cpp::rmw_zenoh_identifier,
    return RMW_RET_INCORRECT_RMW_IMPLEMENTATION);
  RMW_CHECK_ARGUMENT_FOR_NULL(publisher_count, RMW_RET_INVALID_ARGUMENT);
  rmw_zenoh_cpp::SubscriptionData * sub_data =
    static_cast<rmw_zenoh_cpp::SubscriptionData *>(subscription->data);
  RMW_CHECK_ARGUMENT_FOR_NULL(sub_data, RMW_RET_INVALID_ARGUMENT);

  return sub_data->graph_cache()->subscription_count_matched_publishers(
    sub_data->topic_info(), publisher_count);
}

//==============================================================================
/// Retrieve the actual qos settings of the subscription.
rmw_ret_t
rmw_subscription_get_actual_qos(
  const rmw_subscription_t * subscription,
  rmw_qos_profile_t * qos)
{
  RMW_CHECK_ARGUMENT_FOR_NULL(subscription, RMW_RET_INVALID_ARGUMENT);
  RMW_CHECK_TYPE_IDENTIFIERS_MATCH(
    subscription,
    subscription->implementation_identifier,
    rmw_zenoh_cpp::rmw_zenoh_identifier,
    return RMW_RET_INCORRECT_RMW_IMPLEMENTATION);
  RMW_CHECK_ARGUMENT_FOR_NULL(qos, RMW_RET_INVALID_ARGUMENT);
  rmw_zenoh_cpp::SubscriptionData * sub_data =
    static_cast<rmw_zenoh_cpp::SubscriptionData *>(subscription->data);
  RMW_CHECK_ARGUMENT_FOR_NULL(sub_data, RMW_RET_INVALID_ARGUMENT);

  *qos = sub_data->topic_info().qos_;
  return RMW_RET_OK;
}

//==============================================================================
/// Set the content filter options for the subscription.
rmw_ret_t
rmw_subscription_set_content_filter(
  rmw_subscription_t * subscription,
  const rmw_subscription_content_filter_options_t * options)
{
  // Re-enable test in rclcpp when this feature is implemented
  // https://github.com/ros2/rclcpp/pull/2627
  static_cast<void>(subscription);
  static_cast<void>(options);
  return RMW_RET_UNSUPPORTED;
}

//==============================================================================
/// Retrieve the content filter options of the subscription.
rmw_ret_t
rmw_subscription_get_content_filter(
  const rmw_subscription_t * subscription,
  rcutils_allocator_t * allocator,
  rmw_subscription_content_filter_options_t * options)
{
  // Re-enable test in rclcpp when this feature is implemented
  // https://github.com/ros2/rclcpp/pull/2627
  static_cast<void>(subscription);
  static_cast<void>(allocator);
  static_cast<void>(options);
  return RMW_RET_UNSUPPORTED;
}

//==============================================================================
/// Take an incoming ROS message.
rmw_ret_t
rmw_take(
  const rmw_subscription_t * subscription,
  void * ros_message,
  bool * taken,
  rmw_subscription_allocation_t * allocation)
{
  static_cast<void>(allocation);

  RMW_CHECK_ARGUMENT_FOR_NULL(subscription, RMW_RET_INVALID_ARGUMENT);
  RMW_CHECK_ARGUMENT_FOR_NULL(subscription->topic_name, RMW_RET_ERROR);
  RMW_CHECK_ARGUMENT_FOR_NULL(subscription->data, RMW_RET_ERROR);
  RMW_CHECK_ARGUMENT_FOR_NULL(ros_message, RMW_RET_INVALID_ARGUMENT);
  RMW_CHECK_ARGUMENT_FOR_NULL(taken, RMW_RET_INVALID_ARGUMENT);
  RMW_CHECK_TYPE_IDENTIFIERS_MATCH(
    subscription handle,
    subscription->implementation_identifier, rmw_zenoh_cpp::rmw_zenoh_identifier,
    return RMW_RET_INCORRECT_RMW_IMPLEMENTATION);
  rmw_zenoh_cpp::SubscriptionData * sub_data =
    static_cast<rmw_zenoh_cpp::SubscriptionData *>(subscription->data);
  RMW_CHECK_ARGUMENT_FOR_NULL(sub_data, RMW_RET_INVALID_ARGUMENT);

  return sub_data->take_one_message(ros_message, nullptr, taken);
}

//==============================================================================
/// Take an incoming ROS message with its metadata.
rmw_ret_t
rmw_take_with_info(
  const rmw_subscription_t * subscription,
  void * ros_message,
  bool * taken,
  rmw_message_info_t * message_info,
  rmw_subscription_allocation_t * allocation)
{
  static_cast<void>(allocation);

  RMW_CHECK_ARGUMENT_FOR_NULL(subscription, RMW_RET_INVALID_ARGUMENT);
  RMW_CHECK_ARGUMENT_FOR_NULL(subscription->topic_name, RMW_RET_ERROR);
  RMW_CHECK_ARGUMENT_FOR_NULL(subscription->data, RMW_RET_ERROR);
  RMW_CHECK_ARGUMENT_FOR_NULL(ros_message, RMW_RET_INVALID_ARGUMENT);
  RMW_CHECK_ARGUMENT_FOR_NULL(message_info, RMW_RET_INVALID_ARGUMENT);
  RMW_CHECK_ARGUMENT_FOR_NULL(taken, RMW_RET_INVALID_ARGUMENT);
  RMW_CHECK_TYPE_IDENTIFIERS_MATCH(
    subscription handle,
    subscription->implementation_identifier, rmw_zenoh_cpp::rmw_zenoh_identifier,
    return RMW_RET_INCORRECT_RMW_IMPLEMENTATION);
  rmw_zenoh_cpp::SubscriptionData * sub_data =
    static_cast<rmw_zenoh_cpp::SubscriptionData *>(subscription->data);
  RMW_CHECK_ARGUMENT_FOR_NULL(sub_data, RMW_RET_INVALID_ARGUMENT);

  return sub_data->take_one_message(ros_message, message_info, taken);
}

//==============================================================================
/// Take multiple incoming ROS messages with their metadata.
rmw_ret_t
rmw_take_sequence(
  const rmw_subscription_t * subscription,
  size_t count,
  rmw_message_sequence_t * message_sequence,
  rmw_message_info_sequence_t * message_info_sequence,
  size_t * taken,
  rmw_subscription_allocation_t * allocation)
{
  static_cast<void>(allocation);

  RMW_CHECK_ARGUMENT_FOR_NULL(subscription, RMW_RET_INVALID_ARGUMENT);
  RMW_CHECK_ARGUMENT_FOR_NULL(subscription->topic_name, RMW_RET_ERROR);
  RMW_CHECK_ARGUMENT_FOR_NULL(subscription->data, RMW_RET_ERROR);
  RMW_CHECK_ARGUMENT_FOR_NULL(message_sequence, RMW_RET_INVALID_ARGUMENT);
  RMW_CHECK_ARGUMENT_FOR_NULL(message_info_sequence, RMW_RET_INVALID_ARGUMENT);
  RMW_CHECK_ARGUMENT_FOR_NULL(taken, RMW_RET_INVALID_ARGUMENT);
  RMW_CHECK_TYPE_IDENTIFIERS_MATCH(
    subscription handle,
    subscription->implementation_identifier, rmw_zenoh_cpp::rmw_zenoh_identifier,
    return RMW_RET_INCORRECT_RMW_IMPLEMENTATION);
  rmw_zenoh_cpp::SubscriptionData * sub_data =
    static_cast<rmw_zenoh_cpp::SubscriptionData *>(subscription->data);
  RMW_CHECK_ARGUMENT_FOR_NULL(sub_data, RMW_RET_INVALID_ARGUMENT);

  if (0u == count) {
    RMW_SET_ERROR_MSG("count cannot be 0");
    return RMW_RET_INVALID_ARGUMENT;
  }

  if (count > message_sequence->capacity) {
    RMW_SET_ERROR_MSG("Insuffient capacity in message_sequence");
    return RMW_RET_INVALID_ARGUMENT;
  }

  if (count > message_info_sequence->capacity) {
    RMW_SET_ERROR_MSG("Insuffient capacity in message_info_sequence");
    return RMW_RET_INVALID_ARGUMENT;
  }

  if (count > (std::numeric_limits<uint32_t>::max)()) {
    RMW_SET_ERROR_MSG_WITH_FORMAT_STRING(
      "Cannot take %zu samples at once, limit is %" PRIu32,
      count, (std::numeric_limits<uint32_t>::max)());
    return RMW_RET_ERROR;
  }

  *taken = 0;

  rmw_ret_t ret;
  while (*taken < count) {
    bool one_taken = false;
    ret = sub_data->take_one_message(
      message_sequence->data[*taken],
      &message_info_sequence->data[*taken], &one_taken);
    if (ret != RMW_RET_OK) {
      // If we are taking a sequence and the 2nd take in the sequence failed, we'll report
      // RMW_RET_ERROR to the caller, but we will *also* tell the caller that there are valid
      // messages already taken (via the message_sequence size).  It is up to the caller to deal
      // with that situation appropriately.
      break;
    }

    if (!one_taken) {
      // No error, but there was nothing left to be taken, so break out of the loop
      break;
    }

    (*taken)++;
  }

  message_sequence->size = *taken;
  message_info_sequence->size = *taken;

  return ret;
}

//==============================================================================
namespace
{
rmw_ret_t
__rmw_take_serialized(
  const rmw_subscription_t * subscription,
  rmw_serialized_message_t * serialized_message,
  bool * taken,
  rmw_message_info_t * message_info)
{
  RMW_CHECK_ARGUMENT_FOR_NULL(subscription, RMW_RET_INVALID_ARGUMENT);
  RMW_CHECK_ARGUMENT_FOR_NULL(subscription->topic_name, RMW_RET_ERROR);
  RMW_CHECK_ARGUMENT_FOR_NULL(subscription->data, RMW_RET_ERROR);
  RMW_CHECK_ARGUMENT_FOR_NULL(serialized_message, RMW_RET_INVALID_ARGUMENT);
  RMW_CHECK_ARGUMENT_FOR_NULL(taken, RMW_RET_INVALID_ARGUMENT);
  RMW_CHECK_ARGUMENT_FOR_NULL(message_info, RMW_RET_INVALID_ARGUMENT);
  RMW_CHECK_TYPE_IDENTIFIERS_MATCH(
    subscription handle,
    subscription->implementation_identifier, rmw_zenoh_cpp::rmw_zenoh_identifier,
    return RMW_RET_INCORRECT_RMW_IMPLEMENTATION);
  rmw_zenoh_cpp::SubscriptionData * sub_data =
    static_cast<rmw_zenoh_cpp::SubscriptionData *>(subscription->data);
  RMW_CHECK_ARGUMENT_FOR_NULL(sub_data, RMW_RET_INVALID_ARGUMENT);

  return sub_data->take_serialized_message(
    serialized_message,
    taken,
    message_info
  );
}
}  // namespace

//==============================================================================
/// Take an incoming ROS message as a byte stream.
rmw_ret_t
rmw_take_serialized_message(
  const rmw_subscription_t * subscription,
  rmw_serialized_message_t * serialized_message,
  bool * taken,
  rmw_subscription_allocation_t * allocation)
{
  static_cast<void>(allocation);

  return __rmw_take_serialized(subscription, serialized_message, taken, nullptr);
}

//==============================================================================
/// Take an incoming ROS message as a byte stream with its metadata.
rmw_ret_t
rmw_take_serialized_message_with_info(
  const rmw_subscription_t * subscription,
  rmw_serialized_message_t * serialized_message,
  bool * taken,
  rmw_message_info_t * message_info,
  rmw_subscription_allocation_t * allocation)
{
  static_cast<void>(allocation);

  return __rmw_take_serialized(subscription, serialized_message, taken, message_info);
}

//==============================================================================
/// Take an incoming ROS message, loaned by the middleware.
rmw_ret_t
rmw_take_loaned_message(
  const rmw_subscription_t * subscription,
  void ** loaned_message,
  bool * taken,
  rmw_subscription_allocation_t * allocation)
{
  static_cast<void>(subscription);
  static_cast<void>(loaned_message);
  static_cast<void>(taken);
  static_cast<void>(allocation);
  return RMW_RET_UNSUPPORTED;
}

//==============================================================================
/// Take a loaned message and with its additional message information.
rmw_ret_t
rmw_take_loaned_message_with_info(
  const rmw_subscription_t * subscription,
  void ** loaned_message,
  bool * taken,
  rmw_message_info_t * message_info,
  rmw_subscription_allocation_t * allocation)
{
  static_cast<void>(subscription);
  static_cast<void>(loaned_message);
  static_cast<void>(taken);
  static_cast<void>(message_info);
  static_cast<void>(allocation);
  return RMW_RET_UNSUPPORTED;
}

//==============================================================================
/// Return a loaned ROS message previously taken from a subscription.
rmw_ret_t
rmw_return_loaned_message_from_subscription(
  const rmw_subscription_t * subscription,
  void * loaned_message)
{
  static_cast<void>(subscription);
  static_cast<void>(loaned_message);
  return RMW_RET_UNSUPPORTED;
}

//==============================================================================
/// Create a service client that can send requests to and receive replies from a service server.
rmw_client_t *
rmw_create_client(
  const rmw_node_t * node,
  const rosidl_service_type_support_t * type_supports,
  const char * service_name,
  const rmw_qos_profile_t * qos_profile)
{
  RMW_CHECK_ARGUMENT_FOR_NULL(node, nullptr);
  RMW_CHECK_TYPE_IDENTIFIERS_MATCH(
    node,
    node->implementation_identifier,
    rmw_zenoh_cpp::rmw_zenoh_identifier,
    return nullptr);
  RMW_CHECK_ARGUMENT_FOR_NULL(type_supports, nullptr);
  RMW_CHECK_ARGUMENT_FOR_NULL(service_name, nullptr);
  if (strlen(service_name) == 0) {
    RMW_SET_ERROR_MSG("service name is empty string");
    return nullptr;
  }
  RMW_CHECK_ARGUMENT_FOR_NULL(qos_profile, nullptr);
  // Validate service name
  int validation_result;
  if (rmw_validate_full_topic_name(service_name, &validation_result, nullptr) != RMW_RET_OK) {
    RMW_SET_ERROR_MSG("rmw_validate_full_topic_name failed");
    return nullptr;
  }
  if (validation_result != RMW_TOPIC_VALID && !qos_profile->avoid_ros_namespace_conventions) {
    RMW_SET_ERROR_MSG_WITH_FORMAT_STRING("service name is malformed: %s", service_name);
    return nullptr;
  }
  RMW_CHECK_FOR_NULL_WITH_MSG(
    node->context,
    "expected initialized context",
    return nullptr);
  RMW_CHECK_FOR_NULL_WITH_MSG(
    node->context->impl,
    "expected initialized context impl",
    return nullptr);
  rmw_context_impl_s * context_impl = static_cast<rmw_context_impl_s *>(
    node->context->impl);
  RMW_CHECK_FOR_NULL_WITH_MSG(
    context_impl,
    "unable to get rmw_context_impl_s",
    return nullptr);
  if (!context_impl->session_is_valid()) {
    RMW_SET_ERROR_MSG("zenoh session is invalid");
    return nullptr;
  }

  // Get the RMW the type support.
  const rosidl_service_type_support_t * type_support = find_service_type_support(type_supports);
  if (type_support == nullptr) {
    // error was already set by find_service_type_support
    return nullptr;
  }

  rcutils_allocator_t * allocator = &node->context->options.allocator;
  if (!rcutils_allocator_is_valid(allocator)) {
    RMW_SET_ERROR_MSG("allocator is invalid.");
    return nullptr;
  }

  // Create the rmw_client.
  rmw_client_t * rmw_client =
    static_cast<rmw_client_t *>(allocator->zero_allocate(
      1,
      sizeof(rmw_client_t),
      allocator->state));
  RMW_CHECK_FOR_NULL_WITH_MSG(
    rmw_client,
    "failed to allocate memory for the client",
    return nullptr);
  auto free_rmw_client = rcpputils::make_scope_exit(
    [rmw_client, allocator]() {
      allocator->deallocate(rmw_client, allocator->state);
    });

  auto node_data = context_impl->get_node_data(node);
  RMW_CHECK_FOR_NULL_WITH_MSG(
    node_data,
    "NodeData not found.",
    return nullptr);
<<<<<<< HEAD
=======
  auto free_client_data = rcpputils::make_scope_exit(
    [client_data, allocator]() {
      allocator->deallocate(client_data, allocator->state);
    });

  RMW_TRY_PLACEMENT_NEW(client_data, client_data, return nullptr, rmw_zenoh_cpp::rmw_client_data_t);
  auto destruct_client_data = rcpputils::make_scope_exit(
    [client_data]() {
      RMW_TRY_DESTRUCTOR_FROM_WITHIN_FAILURE(
        client_data->~rmw_client_data_t(),
        rmw_zenoh_cpp::rmw_client_data_t);
    });

  // Adapt any 'best available' QoS options
  client_data->adapted_qos_profile = *qos_profile;
  rmw_ret_t ret = rmw_zenoh_cpp::QoS::get().best_available_qos(
    nullptr, nullptr, &client_data->adapted_qos_profile, nullptr);
  if (RMW_RET_OK != ret) {
    RMW_SET_ERROR_MSG("Failed to obtain adapted_qos_profile.");
    return nullptr;
  }
>>>>>>> 97aed481

  if (!node_data->create_client_data(
      rmw_client,
      context_impl->session(),
      context_impl->get_next_entity_id(),
      service_name,
      type_support,
      qos_profile))
  {
    // Error already handled.
    return nullptr;
  }

  // TODO(Yadunund): We cannot store the rmw_node_t * here since this type erased
  // Client handle will be returned in the rmw_clients_t in rmw_wait
  // from which we cannot obtain ClientData.
  rmw_client->data = static_cast<void *>(node_data->get_client_data(rmw_client).get());
  rmw_client->implementation_identifier = rmw_zenoh_cpp::rmw_zenoh_identifier;
  rmw_client->service_name = rcutils_strdup(service_name, *allocator);
  RMW_CHECK_FOR_NULL_WITH_MSG(
    rmw_client->service_name,
    "failed to allocate service name",
    return nullptr);
  auto free_service_name = rcpputils::make_scope_exit(
    [rmw_client, allocator]() {
      allocator->deallocate(const_cast<char *>(rmw_client->service_name), allocator->state);
    });

  free_rmw_client.cancel();
  free_service_name.cancel();

  return rmw_client;
}

//==============================================================================
/// Destroy and unregister a service client from its node.
rmw_ret_t
rmw_destroy_client(rmw_node_t * node, rmw_client_t * client)
{
  RMW_CHECK_ARGUMENT_FOR_NULL(node, RMW_RET_INVALID_ARGUMENT);
  RMW_CHECK_ARGUMENT_FOR_NULL(node->context, RMW_RET_INVALID_ARGUMENT);
  RMW_CHECK_ARGUMENT_FOR_NULL(node->context->impl, RMW_RET_INVALID_ARGUMENT);
  rmw_context_impl_s * context_impl = static_cast<rmw_context_impl_s *>(node->context->impl);
  RMW_CHECK_ARGUMENT_FOR_NULL(context_impl, RMW_RET_INVALID_ARGUMENT);
  RMW_CHECK_ARGUMENT_FOR_NULL(client, RMW_RET_INVALID_ARGUMENT);
  RMW_CHECK_TYPE_IDENTIFIERS_MATCH(
    node,
    node->implementation_identifier,
    rmw_zenoh_cpp::rmw_zenoh_identifier,
    return RMW_RET_INCORRECT_RMW_IMPLEMENTATION);
  RMW_CHECK_TYPE_IDENTIFIERS_MATCH(
    client,
    client->implementation_identifier,
    rmw_zenoh_cpp::rmw_zenoh_identifier,
    return RMW_RET_INCORRECT_RMW_IMPLEMENTATION);
  auto node_data = context_impl->get_node_data(node);
  if (node_data == nullptr) {
    return RMW_RET_INVALID_ARGUMENT;
  }

  // Remove the ClientData from NodeData.
  node_data->delete_client_data(client);

  rcutils_allocator_t * allocator = &node->context->options.allocator;
  allocator->deallocate(const_cast<char *>(client->service_name), allocator->state);
  allocator->deallocate(client, allocator->state);

  return RMW_RET_OK;
}

//==============================================================================
/// Send a ROS service request.
rmw_ret_t
rmw_send_request(
  const rmw_client_t * client,
  const void * ros_request,
  int64_t * sequence_id)
{
  RMW_CHECK_ARGUMENT_FOR_NULL(client, RMW_RET_INVALID_ARGUMENT);
  RMW_CHECK_ARGUMENT_FOR_NULL(client->data, RMW_RET_INVALID_ARGUMENT);
  RMW_CHECK_FOR_NULL_WITH_MSG(
    client->service_name, "client has no service name", RMW_RET_INVALID_ARGUMENT);
  RMW_CHECK_TYPE_IDENTIFIERS_MATCH(
    client,
    client->implementation_identifier,
    rmw_zenoh_cpp::rmw_zenoh_identifier,
    return RMW_RET_INCORRECT_RMW_IMPLEMENTATION);
  rmw_zenoh_cpp::ClientData * client_data =
    static_cast<rmw_zenoh_cpp::ClientData *>(client->data);
  RMW_CHECK_FOR_NULL_WITH_MSG(
    client_data,
    "Unable to retrieve client_data from client.",
    RMW_RET_INVALID_ARGUMENT);
  RMW_CHECK_ARGUMENT_FOR_NULL(ros_request, RMW_RET_INVALID_ARGUMENT);
  RMW_CHECK_ARGUMENT_FOR_NULL(sequence_id, RMW_RET_INVALID_ARGUMENT);

<<<<<<< HEAD
  return client_data->send_request(ros_request, sequence_id);
=======
  if (client_data->is_shutdown()) {
    return RMW_RET_ERROR;
  }

  rmw_context_impl_s * context_impl = static_cast<rmw_context_impl_s *>(
    client_data->context->impl);

  // Serialize data

  rcutils_allocator_t * allocator = &(client_data->context->options.allocator);

  size_t max_data_length = (
    client_data->request_type_support->get_estimated_serialized_size(
      ros_request, client_data->request_type_support_impl));

  // Init serialized message byte array
  char * request_bytes = static_cast<char *>(allocator->allocate(
      max_data_length,
      allocator->state));
  if (!request_bytes) {
    RMW_SET_ERROR_MSG("failed allocate request message bytes");
    return RMW_RET_ERROR;
  }
  auto free_request_bytes = rcpputils::make_scope_exit(
    [request_bytes, allocator]() {
      allocator->deallocate(request_bytes, allocator->state);
    });

  // Object that manages the raw buffer
  eprosima::fastcdr::FastBuffer fastbuffer(request_bytes, max_data_length);

  // Object that serializes the data
  rmw_zenoh_cpp::Cdr ser(fastbuffer);
  if (!client_data->request_type_support->serialize_ros_message(
      ros_request,
      ser.get_cdr(),
      client_data->request_type_support_impl))
  {
    return RMW_RET_ERROR;
  }

  size_t data_length = ser.get_serialized_data_length();

  *sequence_id = client_data->get_next_sequence_number();

  // Send request
  z_get_options_t opts = z_get_options_default();

  z_owned_bytes_map_t map = rmw_zenoh_cpp::create_map_and_set_sequence_num(
    *sequence_id,
    [client_data](z_owned_bytes_map_t * map, const char * key)
    {
      uint8_t local_gid[RMW_GID_STORAGE_SIZE];
      client_data->entity->copy_gid(local_gid);
      z_bytes_t gid_bytes;
      gid_bytes.len = RMW_GID_STORAGE_SIZE;
      gid_bytes.start = local_gid;
      z_bytes_map_insert_by_copy(map, z_bytes_new(key), gid_bytes);
    });
  if (!z_check(map)) {
    // create_map_and_set_sequence_num already set the error
    return RMW_RET_ERROR;
  }
  auto free_attachment_map = rcpputils::make_scope_exit(
    [&map]() {
      z_bytes_map_drop(z_move(map));
    });

  // See the comment about the "num_in_flight" class variable in the rmw_client_data_t class for
  // why we need to do this.
  client_data->increment_in_flight_callbacks();

  opts.attachment = z_bytes_map_as_attachment(&map);

  opts.target = Z_QUERY_TARGET_ALL_COMPLETE;
  // The default timeout for a z_get query is 10 seconds and if a response is not received within
  // this window, the queryable will return an invalid reply. However, it is common for actions,
  // which are implemented using services, to take an extended duration to complete. Hence, we set
  // the timeout_ms to the largest supported value to account for most realistic scenarios.
  opts.timeout_ms = std::numeric_limits<uint64_t>::max();
  // Latest consolidation guarantees unicity of replies for the same key expression,
  // which optimizes bandwidth. The default is "None", which imples replies may come in any order
  // and any number.
  opts.consolidation = z_query_consolidation_latest();
  opts.value.payload = z_bytes_t{data_length, reinterpret_cast<const uint8_t *>(request_bytes)};
  z_owned_closure_reply_t zn_closure_reply =
    z_closure(rmw_zenoh_cpp::client_data_handler, rmw_zenoh_cpp::client_data_drop, client_data);
  z_get(
    context_impl->session(),
    z_loan(client_data->keyexpr), "",
    z_move(zn_closure_reply),
    &opts);

  return RMW_RET_OK;
>>>>>>> 97aed481
}

//==============================================================================
/// Take an incoming ROS service response.
rmw_ret_t
rmw_take_response(
  const rmw_client_t * client,
  rmw_service_info_t * request_header,
  void * ros_response,
  bool * taken)
{
  RMW_CHECK_ARGUMENT_FOR_NULL(taken, RMW_RET_INVALID_ARGUMENT);
  *taken = false;
  RMW_CHECK_ARGUMENT_FOR_NULL(client, RMW_RET_INVALID_ARGUMENT);
  RMW_CHECK_ARGUMENT_FOR_NULL(client->data, RMW_RET_INVALID_ARGUMENT);
  RMW_CHECK_TYPE_IDENTIFIERS_MATCH(
    client,
    client->implementation_identifier,
    rmw_zenoh_cpp::rmw_zenoh_identifier,
    return RMW_RET_INCORRECT_RMW_IMPLEMENTATION);
  RMW_CHECK_FOR_NULL_WITH_MSG(
    client->service_name, "client has no service name", RMW_RET_INVALID_ARGUMENT);
  rmw_zenoh_cpp::ClientData * client_data =
    static_cast<rmw_zenoh_cpp::ClientData *>(client->data);
  RMW_CHECK_FOR_NULL_WITH_MSG(
    client->data, "Unable to retrieve client_data from client.", RMW_RET_INVALID_ARGUMENT);
  RMW_CHECK_ARGUMENT_FOR_NULL(ros_response, RMW_RET_INVALID_ARGUMENT);

  return client_data->take_response(request_header, ros_response, taken);
}

//==============================================================================
/// Retrieve the actual qos settings of the client's request publisher.
rmw_ret_t
rmw_client_request_publisher_get_actual_qos(
  const rmw_client_t * client,
  rmw_qos_profile_t * qos)
{
  RMW_CHECK_ARGUMENT_FOR_NULL(client, RMW_RET_INVALID_ARGUMENT);
  RMW_CHECK_TYPE_IDENTIFIERS_MATCH(
    client,
    client->implementation_identifier,
    rmw_zenoh_cpp::rmw_zenoh_identifier,
    return RMW_RET_INCORRECT_RMW_IMPLEMENTATION);
  RMW_CHECK_ARGUMENT_FOR_NULL(qos, RMW_RET_INVALID_ARGUMENT);
  rmw_zenoh_cpp::ClientData * client_data =
    static_cast<rmw_zenoh_cpp::ClientData *>(client->data);
  RMW_CHECK_ARGUMENT_FOR_NULL(client_data, RMW_RET_INVALID_ARGUMENT);

  *qos = client_data->topic_info().qos_;
  return RMW_RET_OK;
}

//==============================================================================
/// Retrieve the actual qos settings of the client's response subscription.
rmw_ret_t
rmw_client_response_subscription_get_actual_qos(
  const rmw_client_t * client,
  rmw_qos_profile_t * qos)
{
  // The same QoS profile is used for sending requests and receiving responses.
  return rmw_client_request_publisher_get_actual_qos(client, qos);
}

//==============================================================================
/// Create a service server that can receive requests from and send replies to a service client.
rmw_service_t *
rmw_create_service(
  const rmw_node_t * node,
  const rosidl_service_type_support_t * type_supports,
  const char * service_name,
  const rmw_qos_profile_t * qos_profile)
{
  RMW_CHECK_ARGUMENT_FOR_NULL(node, nullptr);
  RMW_CHECK_TYPE_IDENTIFIERS_MATCH(
    node,
    node->implementation_identifier,
    rmw_zenoh_cpp::rmw_zenoh_identifier,
    return nullptr);
  RMW_CHECK_ARGUMENT_FOR_NULL(type_supports, nullptr);
  RMW_CHECK_ARGUMENT_FOR_NULL(service_name, nullptr);
  if (0 == strlen(service_name)) {
    RMW_SET_ERROR_MSG("service_name argument is an empty string");
    return nullptr;
  }
  RMW_CHECK_ARGUMENT_FOR_NULL(qos_profile, nullptr);
  if (!qos_profile->avoid_ros_namespace_conventions) {
    int validation_result = RMW_TOPIC_VALID;
    // TODO(francocipollone): Verify if this is the right way to validate the service name.
    rmw_ret_t ret = rmw_validate_full_topic_name(service_name, &validation_result, nullptr);
    if (RMW_RET_OK != ret) {
      return nullptr;
    }
    if (RMW_TOPIC_VALID != validation_result) {
      const char * reason = rmw_full_topic_name_validation_result_string(validation_result);
      RMW_SET_ERROR_MSG_WITH_FORMAT_STRING("service_name argument is invalid: %s", reason);
      return nullptr;
    }
  }
  RMW_CHECK_FOR_NULL_WITH_MSG(
    node->context,
    "expected initialized context",
    return nullptr);
  RMW_CHECK_FOR_NULL_WITH_MSG(
    node->context->impl,
    "expected initialized context impl",
    return nullptr);
  rmw_context_impl_s * context_impl = static_cast<rmw_context_impl_s *>(
    node->context->impl);
  RMW_CHECK_FOR_NULL_WITH_MSG(
    context_impl,
    "unable to get rmw_context_impl_s",
    return nullptr);
  if (!context_impl->session_is_valid()) {
    RMW_SET_ERROR_MSG("zenoh session is invalid");
    return nullptr;
  }

  // Get the RMW type support.
  const rosidl_service_type_support_t * type_support = find_service_type_support(type_supports);
  if (type_support == nullptr) {
    // error was already set by find_service_type_support
    return nullptr;
  }

  rcutils_allocator_t * allocator = &node->context->options.allocator;
  if (!rcutils_allocator_is_valid(allocator)) {
    RMW_SET_ERROR_MSG("allocator is invalid.");
    return nullptr;
  }

  // Create the rmw_service.
  rmw_service_t * rmw_service =
    static_cast<rmw_service_t *>(allocator->zero_allocate(
      1,
      sizeof(rmw_service_t),
      allocator->state));
  RMW_CHECK_FOR_NULL_WITH_MSG(
    rmw_service,
    "failed to allocate memory for the service",
    return nullptr);
  auto free_rmw_service = rcpputils::make_scope_exit(
    [rmw_service, allocator]() {
      allocator->deallocate(rmw_service, allocator->state);
    });

  auto node_data = context_impl->get_node_data(node);
  RMW_CHECK_FOR_NULL_WITH_MSG(
    node_data,
    "NodeData not found.",
    return nullptr);

  if (!node_data->create_service_data(
      rmw_service,
      context_impl->session(),
      context_impl->get_next_entity_id(),
      service_name,
      type_support,
      qos_profile))
  {
    // Error already handled.
    return nullptr;
  }

  // TODO(Yadunund): We cannot store the rmw_node_t * here since this type erased
  // Service handle will be returned in the rmw_services_t in rmw_wait
  // from which we cannot obtain ServiceData.
  rmw_service->data = static_cast<void *>(node_data->get_service_data(rmw_service).get());
  rmw_service->implementation_identifier = rmw_zenoh_cpp::rmw_zenoh_identifier;
  rmw_service->service_name = rcutils_strdup(service_name, *allocator);
  RMW_CHECK_FOR_NULL_WITH_MSG(
    rmw_service->service_name,
    "failed to allocate service name",
    return nullptr);
  auto free_service_name = rcpputils::make_scope_exit(
    [rmw_service, allocator]() {
      allocator->deallocate(const_cast<char *>(rmw_service->service_name), allocator->state);
    });

  free_rmw_service.cancel();
  free_service_name.cancel();

  return rmw_service;
}

//==============================================================================
/// Destroy and unregister a service server from its node.
rmw_ret_t
rmw_destroy_service(rmw_node_t * node, rmw_service_t * service)
{
  RMW_CHECK_ARGUMENT_FOR_NULL(node, RMW_RET_INVALID_ARGUMENT);
  RMW_CHECK_ARGUMENT_FOR_NULL(node->context, RMW_RET_INVALID_ARGUMENT);
  RMW_CHECK_ARGUMENT_FOR_NULL(node->context->impl, RMW_RET_INVALID_ARGUMENT);
  rmw_context_impl_s * context_impl = static_cast<rmw_context_impl_s *>(node->context->impl);
  RMW_CHECK_ARGUMENT_FOR_NULL(context_impl, RMW_RET_INVALID_ARGUMENT);
  RMW_CHECK_ARGUMENT_FOR_NULL(service, RMW_RET_INVALID_ARGUMENT);
  RMW_CHECK_TYPE_IDENTIFIERS_MATCH(
    node,
    node->implementation_identifier,
    rmw_zenoh_cpp::rmw_zenoh_identifier,
    return RMW_RET_INCORRECT_RMW_IMPLEMENTATION);
  RMW_CHECK_TYPE_IDENTIFIERS_MATCH(
    service,
    service->implementation_identifier,
    rmw_zenoh_cpp::rmw_zenoh_identifier,
    return RMW_RET_INCORRECT_RMW_IMPLEMENTATION);
  auto node_data = context_impl->get_node_data(node);
  if (node_data == nullptr) {
    return RMW_RET_INVALID_ARGUMENT;
  }

  // Remove the ServiceData from NodeData.
  node_data->delete_service_data(service);

  rcutils_allocator_t * allocator = &node->context->options.allocator;
  allocator->deallocate(const_cast<char *>(service->service_name), allocator->state);
  allocator->deallocate(service, allocator->state);

  return RMW_RET_OK;
}

//==============================================================================
/// Take an incoming ROS service request.
rmw_ret_t
rmw_take_request(
  const rmw_service_t * service,
  rmw_service_info_t * request_header,
  void * ros_request,
  bool * taken)
{
  RMW_CHECK_ARGUMENT_FOR_NULL(taken, RMW_RET_INVALID_ARGUMENT);
  *taken = false;
  RMW_CHECK_ARGUMENT_FOR_NULL(service, RMW_RET_INVALID_ARGUMENT);
  RMW_CHECK_ARGUMENT_FOR_NULL(service->service_name, RMW_RET_ERROR);
  RMW_CHECK_ARGUMENT_FOR_NULL(service->data, RMW_RET_ERROR);
  RMW_CHECK_TYPE_IDENTIFIERS_MATCH(
    service,
    service->implementation_identifier,
    rmw_zenoh_cpp::rmw_zenoh_identifier,
    return RMW_RET_INCORRECT_RMW_IMPLEMENTATION);
  rmw_zenoh_cpp::ServiceData * service_data =
    static_cast<rmw_zenoh_cpp::ServiceData *>(service->data);
  RMW_CHECK_ARGUMENT_FOR_NULL(service_data, RMW_RET_INVALID_ARGUMENT);
  RMW_CHECK_ARGUMENT_FOR_NULL(request_header, RMW_RET_INVALID_ARGUMENT);
  RMW_CHECK_ARGUMENT_FOR_NULL(ros_request, RMW_RET_INVALID_ARGUMENT);

  return service_data->take_request(
    request_header,
    ros_request,
    taken);
}

//==============================================================================
/// Send a ROS service response.
rmw_ret_t
rmw_send_response(
  const rmw_service_t * service,
  rmw_request_id_t * request_header,
  void * ros_response)
{
  RMW_CHECK_ARGUMENT_FOR_NULL(service, RMW_RET_INVALID_ARGUMENT);
  RMW_CHECK_ARGUMENT_FOR_NULL(service->data, RMW_RET_INVALID_ARGUMENT);
  RMW_CHECK_ARGUMENT_FOR_NULL(request_header, RMW_RET_INVALID_ARGUMENT);
  RMW_CHECK_ARGUMENT_FOR_NULL(ros_response, RMW_RET_INVALID_ARGUMENT);
  RMW_CHECK_TYPE_IDENTIFIERS_MATCH(
    service,
    service->implementation_identifier,
    rmw_zenoh_cpp::rmw_zenoh_identifier,
    return RMW_RET_INCORRECT_RMW_IMPLEMENTATION);
  RMW_CHECK_FOR_NULL_WITH_MSG(
    service->data,
    "Unable to retrieve service_data from service",
    RMW_RET_INVALID_ARGUMENT);
  rmw_zenoh_cpp::ServiceData * service_data =
    static_cast<rmw_zenoh_cpp::ServiceData *>(service->data);
  RMW_CHECK_ARGUMENT_FOR_NULL(service_data, RMW_RET_INVALID_ARGUMENT);

  return service_data->send_response(
    request_header,
    ros_response);
}

//==============================================================================
/// Retrieve the actual qos settings of the service's request subscription.
rmw_ret_t
rmw_service_request_subscription_get_actual_qos(
  const rmw_service_t * service,
  rmw_qos_profile_t * qos)
{
  RMW_CHECK_ARGUMENT_FOR_NULL(service, RMW_RET_INVALID_ARGUMENT);
  RMW_CHECK_TYPE_IDENTIFIERS_MATCH(
    service,
    service->implementation_identifier,
    rmw_zenoh_cpp::rmw_zenoh_identifier,
    return RMW_RET_INCORRECT_RMW_IMPLEMENTATION);
  RMW_CHECK_ARGUMENT_FOR_NULL(qos, RMW_RET_INVALID_ARGUMENT);
  rmw_zenoh_cpp::ServiceData * service_data =
    static_cast<rmw_zenoh_cpp::ServiceData *>(service->data);
  RMW_CHECK_ARGUMENT_FOR_NULL(service_data, RMW_RET_INVALID_ARGUMENT);

  *qos = service_data->topic_info().qos_;
  return RMW_RET_OK;
}

//==============================================================================
/// Retrieve the actual qos settings of the service's response publisher.
rmw_ret_t
rmw_service_response_publisher_get_actual_qos(
  const rmw_service_t * service,
  rmw_qos_profile_t * qos)
{
  // The same QoS profile is used for receiving requests and sending responses.
  return rmw_service_request_subscription_get_actual_qos(service, qos);
}

//==============================================================================
/// Create a guard condition and return a handle to that guard condition.
rmw_guard_condition_t *
rmw_create_guard_condition(rmw_context_t * context)
{
  rcutils_allocator_t * allocator = &context->options.allocator;

  auto guard_condition =
    static_cast<rmw_guard_condition_t *>(allocator->zero_allocate(
      1, sizeof(rmw_guard_condition_t), allocator->state));
  RMW_CHECK_FOR_NULL_WITH_MSG(
    guard_condition,
    "unable to allocate memory for guard_condition",
    return nullptr);
  auto free_guard_condition = rcpputils::make_scope_exit(
    [guard_condition, allocator]() {
      allocator->deallocate(guard_condition, allocator->state);
    });

  guard_condition->implementation_identifier = rmw_zenoh_cpp::rmw_zenoh_identifier;
  guard_condition->context = context;

  guard_condition->data = allocator->zero_allocate(
    1, sizeof(rmw_zenoh_cpp::GuardCondition),
    allocator->state);
  RMW_CHECK_FOR_NULL_WITH_MSG(
    guard_condition->data,
    "unable to allocate memory for guard condition data",
    return nullptr);
  auto free_guard_condition_data = rcpputils::make_scope_exit(
    [guard_condition, allocator]() {
      allocator->deallocate(guard_condition->data, allocator->state);
    });

  new(guard_condition->data) rmw_zenoh_cpp::GuardCondition;
  auto destruct_guard_condition = rcpputils::make_scope_exit(
    [guard_condition]() {
      RMW_TRY_DESTRUCTOR_FROM_WITHIN_FAILURE(
        static_cast<rmw_zenoh_cpp::GuardCondition *>(guard_condition->data)->~GuardCondition(),
        rmw_zenoh_cpp::GuardCondition);
    });

  destruct_guard_condition.cancel();
  free_guard_condition_data.cancel();
  free_guard_condition.cancel();

  return guard_condition;
}

/// Finalize a given guard condition handle, reclaim the resources, and deallocate the handle.
rmw_ret_t
rmw_destroy_guard_condition(rmw_guard_condition_t * guard_condition)
{
  RMW_CHECK_ARGUMENT_FOR_NULL(guard_condition, RMW_RET_INVALID_ARGUMENT);

  rcutils_allocator_t * allocator = &guard_condition->context->options.allocator;

  if (guard_condition->data) {
    static_cast<rmw_zenoh_cpp::GuardCondition *>(guard_condition->data)->~GuardCondition();
    allocator->deallocate(guard_condition->data, allocator->state);
  }

  allocator->deallocate(guard_condition, allocator->state);

  return RMW_RET_OK;
}

//==============================================================================
rmw_ret_t
rmw_trigger_guard_condition(const rmw_guard_condition_t * guard_condition)
{
  RMW_CHECK_ARGUMENT_FOR_NULL(guard_condition, RMW_RET_INVALID_ARGUMENT);
  RMW_CHECK_TYPE_IDENTIFIERS_MATCH(
    guard_condition,
    guard_condition->implementation_identifier,
    rmw_zenoh_cpp::rmw_zenoh_identifier,
    return RMW_RET_INCORRECT_RMW_IMPLEMENTATION);

  static_cast<rmw_zenoh_cpp::GuardCondition *>(guard_condition->data)->trigger();

  return RMW_RET_OK;
}

//==============================================================================
/// Create a wait set to store conditions that the middleware can wait on.
rmw_wait_set_t *
rmw_create_wait_set(rmw_context_t * context, size_t max_conditions)
{
  static_cast<void>(max_conditions);

  RCUTILS_CHECK_ARGUMENT_FOR_NULL(context, NULL);
  RMW_CHECK_TYPE_IDENTIFIERS_MATCH(
    context,
    context->implementation_identifier,
    rmw_zenoh_cpp::rmw_zenoh_identifier,
    return nullptr);

  rcutils_allocator_t * allocator = &context->options.allocator;

  auto wait_set = static_cast<rmw_wait_set_t *>(
    allocator->zero_allocate(1, sizeof(rmw_wait_set_t), allocator->state));
  RMW_CHECK_FOR_NULL_WITH_MSG(
    wait_set,
    "failed to allocate wait set",
    return nullptr);
  auto cleanup_wait_set = rcpputils::make_scope_exit(
    [wait_set, allocator]() {
      allocator->deallocate(wait_set, allocator->state);
    });

  wait_set->implementation_identifier = rmw_zenoh_cpp::rmw_zenoh_identifier;

  wait_set->data = allocator->zero_allocate(
    1, sizeof(rmw_zenoh_cpp::rmw_wait_set_data_t),
    allocator->state);
  RMW_CHECK_FOR_NULL_WITH_MSG(
    wait_set->data,
    "failed to allocate wait set data",
    return nullptr);
  auto free_wait_set_data = rcpputils::make_scope_exit(
    [wait_set, allocator]() {
      allocator->deallocate(wait_set->data, allocator->state);
    });

  // Invoke placement new
  new(wait_set->data) rmw_zenoh_cpp::rmw_wait_set_data_t;
  auto destruct_rmw_wait_set_data = rcpputils::make_scope_exit(
    [wait_set]() {
      RMW_TRY_DESTRUCTOR_FROM_WITHIN_FAILURE(
        static_cast<rmw_zenoh_cpp::rmw_wait_set_data_t *>(wait_set->data)->~rmw_wait_set_data_t(),
        rmw_wait_set_data);
    });

  static_cast<rmw_zenoh_cpp::rmw_wait_set_data_t *>(wait_set->data)->context = context;

  destruct_rmw_wait_set_data.cancel();
  free_wait_set_data.cancel();
  cleanup_wait_set.cancel();

  return wait_set;
}

//==============================================================================
/// Destroy a wait set.
rmw_ret_t
rmw_destroy_wait_set(rmw_wait_set_t * wait_set)
{
  RMW_CHECK_ARGUMENT_FOR_NULL(wait_set, RMW_RET_INVALID_ARGUMENT);
  RMW_CHECK_ARGUMENT_FOR_NULL(wait_set->data, RMW_RET_INVALID_ARGUMENT);
  RMW_CHECK_TYPE_IDENTIFIERS_MATCH(
    wait_set,
    wait_set->implementation_identifier,
    rmw_zenoh_cpp::rmw_zenoh_identifier,
    return RMW_RET_INCORRECT_RMW_IMPLEMENTATION);

  auto wait_set_data = static_cast<rmw_zenoh_cpp::rmw_wait_set_data_t *>(wait_set->data);

  rcutils_allocator_t * allocator = &wait_set_data->context->options.allocator;

  wait_set_data->~rmw_wait_set_data_t();
  allocator->deallocate(wait_set_data, allocator->state);

  allocator->deallocate(wait_set, allocator->state);

  return RMW_RET_OK;
}

namespace
{
bool
check_and_attach_condition(
  const rmw_subscriptions_t * const subscriptions,
  const rmw_guard_conditions_t * const guard_conditions,
  const rmw_services_t * const services,
  const rmw_clients_t * const clients,
  const rmw_events_t * const events,
  rmw_zenoh_cpp::rmw_wait_set_data_t * wait_set_data)
{
  if (guard_conditions) {
    for (size_t i = 0; i < guard_conditions->guard_condition_count; ++i) {
      rmw_zenoh_cpp::GuardCondition * gc =
        static_cast<rmw_zenoh_cpp::GuardCondition *>(guard_conditions->guard_conditions[i]);
      if (gc == nullptr) {
        continue;
      }
      if (gc->check_and_attach_condition_if_not(wait_set_data)) {
        return true;
      }
    }
  }

  if (events) {
    for (size_t i = 0; i < events->event_count; ++i) {
      auto event = static_cast<rmw_event_t *>(events->events[i]);
      rmw_zenoh_cpp::rmw_zenoh_event_type_t zenoh_event_type =
        rmw_zenoh_cpp::zenoh_event_from_rmw_event(event->event_type);
      if (zenoh_event_type == rmw_zenoh_cpp::ZENOH_EVENT_INVALID) {
        RMW_SET_ERROR_MSG_WITH_FORMAT_STRING(
          "has_triggered_condition() called with unknown event %u. Report this bug.",
          event->event_type);
        continue;
      }

      auto event_data = static_cast<rmw_zenoh_cpp::EventsManager *>(event->data);
      if (event_data == nullptr) {
        continue;
      }

      if (event_data->queue_has_data_and_attach_condition_if_not(zenoh_event_type, wait_set_data)) {
        return true;
      }
    }
  }

  if (subscriptions) {
    for (size_t i = 0; i < subscriptions->subscriber_count; ++i) {
      rmw_zenoh_cpp::SubscriptionData * sub_data =
        static_cast<rmw_zenoh_cpp::SubscriptionData *>(subscriptions->subscribers[i]);
      if (sub_data == nullptr) {
        continue;
      }
      if (sub_data->queue_has_data_and_attach_condition_if_not(wait_set_data)) {
        return true;
      }
    }
  }

  if (services) {
    for (size_t i = 0; i < services->service_count; ++i) {
      auto serv_data = static_cast<rmw_zenoh_cpp::ServiceData *>(services->services[i]);
      if (serv_data == nullptr) {
        continue;
      }
      if (serv_data->queue_has_data_and_attach_condition_if_not(wait_set_data)) {
        return true;
      }
    }
  }

  if (clients) {
    for (size_t i = 0; i < clients->client_count; ++i) {
      rmw_zenoh_cpp::ClientData * client_data =
        static_cast<rmw_zenoh_cpp::ClientData *>(clients->clients[i]);
      if (client_data == nullptr) {
        continue;
      }
      if (client_data->queue_has_data_and_attach_condition_if_not(wait_set_data)) {
        return true;
      }
    }
  }

  return false;
}
}  // namespace

//==============================================================================
/// Waits on sets of different entities and returns when one is ready.
rmw_ret_t
rmw_wait(
  rmw_subscriptions_t * subscriptions,
  rmw_guard_conditions_t * guard_conditions,
  rmw_services_t * services,
  rmw_clients_t * clients,
  rmw_events_t * events,
  rmw_wait_set_t * wait_set,
  const rmw_time_t * wait_timeout)
{
  RMW_CHECK_ARGUMENT_FOR_NULL(wait_set, RMW_RET_INVALID_ARGUMENT);
  RMW_CHECK_TYPE_IDENTIFIERS_MATCH(
    wait set handle,
    wait_set->implementation_identifier, rmw_zenoh_cpp::rmw_zenoh_identifier,
    return RMW_RET_INCORRECT_RMW_IMPLEMENTATION);

  auto wait_set_data = static_cast<rmw_zenoh_cpp::rmw_wait_set_data_t *>(wait_set->data);
  RMW_CHECK_FOR_NULL_WITH_MSG(
    wait_set_data,
    "waitset data struct is null",
    return RMW_RET_ERROR);

  // rmw_wait should return *all* entities that have data available, and let the caller decide
  // how to handle them.
  //
  // If there is no data currently available in any of the entities we were told to wait on, we
  // we attach a context-global condition variable to each entity, calculate a timeout based on
  // wait_timeout, and then sleep on the condition variable.  If any of the entities has an event
  // during that time, it will wake up from that sleep.
  //
  // If there is data currently available in one or more of the entities, then we'll skip attaching
  // the condition variable, and skip the sleep, and instead just go to the last part.
  //
  // In the last part, we check every entity and see if there are conditions that make it ready.
  // If that entity is not ready, then we set the pointer to it to nullptr in the wait set, which
  // signals to the upper layers that it isn't ready.  If something is ready, then we leave it as
  // a valid pointer.

  bool skip_wait = check_and_attach_condition(
    subscriptions, guard_conditions, services, clients, events, wait_set_data);
  if (!skip_wait) {
    std::unique_lock<std::mutex> lock(wait_set_data->condition_mutex);

    // According to the RMW documentation, if wait_timeout is NULL that means
    // "wait forever", if it specified as 0 it means "never wait", and if it is anything else wait
    // for that amount of time.
    if (wait_timeout == nullptr) {
      wait_set_data->condition_variable.wait(
        lock, [wait_set_data]() {
          return wait_set_data->triggered;
        });
    } else {
      if (wait_timeout->sec != 0 || wait_timeout->nsec != 0) {
        wait_set_data->condition_variable.wait_for(
          lock,
          std::chrono::nanoseconds(wait_timeout->nsec + RCUTILS_S_TO_NS(wait_timeout->sec)),
          [wait_set_data]() {return wait_set_data->triggered;});
      }
    }

    // It is important to reset this here while still holding the lock, otherwise every subsequent
    // call to rmw_wait() will be immediately ready.  We could handle this another way by making
    // "triggered" a stack variable in this function and "attaching" it during
    // "check_and_attach_condition", but that isn't clearly better so leaving this.
    wait_set_data->triggered = false;
  }

  bool wait_result = false;

  // According to the documentation for rmw_wait in rmw.h, entries in the various arrays that have
  // *not* been triggered should be set to NULL
  if (guard_conditions) {
    for (size_t i = 0; i < guard_conditions->guard_condition_count; ++i) {
      rmw_zenoh_cpp::GuardCondition * gc =
        static_cast<rmw_zenoh_cpp::GuardCondition *>(guard_conditions->guard_conditions[i]);
      if (gc == nullptr) {
        continue;
      }
      if (!gc->detach_condition_and_is_trigger_set()) {
        // Setting to nullptr lets rcl know that this guard condition is not ready
        guard_conditions->guard_conditions[i] = nullptr;
      } else {
        wait_result = true;
      }
    }
  }

  if (events) {
    for (size_t i = 0; i < events->event_count; ++i) {
      auto event = static_cast<rmw_event_t *>(events->events[i]);
      auto event_data = static_cast<rmw_zenoh_cpp::EventsManager *>(event->data);
      if (event_data == nullptr) {
        continue;
      }

      rmw_zenoh_cpp::rmw_zenoh_event_type_t zenoh_event_type =
        rmw_zenoh_cpp::zenoh_event_from_rmw_event(event->event_type);
      if (zenoh_event_type == rmw_zenoh_cpp::ZENOH_EVENT_INVALID) {
        continue;
      }

      if (event_data->detach_condition_and_event_queue_is_empty(zenoh_event_type)) {
        // Setting to nullptr lets rcl know that this subscription is not ready
        events->events[i] = nullptr;
      } else {
        wait_result = true;
      }
    }
  }

  if (subscriptions) {
    for (size_t i = 0; i < subscriptions->subscriber_count; ++i) {
      rmw_zenoh_cpp::SubscriptionData * sub_data =
        static_cast<rmw_zenoh_cpp::SubscriptionData *>(subscriptions->subscribers[i]);
      if (sub_data == nullptr) {
        continue;
      }
      if (sub_data->detach_condition_and_queue_is_empty()) {
        // Setting to nullptr lets rcl know that this subscription is not ready
        subscriptions->subscribers[i] = nullptr;
      } else {
        wait_result = true;
      }
    }
  }

  if (services) {
    for (size_t i = 0; i < services->service_count; ++i) {
      auto serv_data = static_cast<rmw_zenoh_cpp::ServiceData *>(services->services[i]);
      if (serv_data == nullptr) {
        continue;
      }

      if (serv_data->detach_condition_and_queue_is_empty()) {
        // Setting to nullptr lets rcl know that this service is not ready
        services->services[i] = nullptr;
      } else {
        wait_result = true;
      }
    }
  }

  if (clients) {
    for (size_t i = 0; i < clients->client_count; ++i) {
      rmw_zenoh_cpp::ClientData * client_data =
        static_cast<rmw_zenoh_cpp::ClientData *>(clients->clients[i]);
      if (client_data == nullptr) {
        continue;
      }

      if (client_data->detach_condition_and_queue_is_empty()) {
        // Setting to nullptr lets rcl know that this client is not ready
        clients->clients[i] = nullptr;
      } else {
        wait_result = true;
      }
    }
  }

  return wait_result ? RMW_RET_OK : RMW_RET_TIMEOUT;
}

//==============================================================================
/// Return the name and namespace of all nodes in the ROS graph.
rmw_ret_t
rmw_get_node_names(
  const rmw_node_t * node,
  rcutils_string_array_t * node_names,
  rcutils_string_array_t * node_namespaces)
{
  RMW_CHECK_ARGUMENT_FOR_NULL(node, RMW_RET_INVALID_ARGUMENT);
  RMW_CHECK_ARGUMENT_FOR_NULL(node->context, RMW_RET_INVALID_ARGUMENT);
  RMW_CHECK_ARGUMENT_FOR_NULL(node->context->impl, RMW_RET_INVALID_ARGUMENT);
  RMW_CHECK_ARGUMENT_FOR_NULL(node_names, RMW_RET_INVALID_ARGUMENT);
  RMW_CHECK_ARGUMENT_FOR_NULL(node_namespaces, RMW_RET_INVALID_ARGUMENT);

  rcutils_allocator_t * allocator = &node->context->options.allocator;
  RMW_CHECK_ARGUMENT_FOR_NULL(allocator, RMW_RET_INVALID_ARGUMENT);

  return node->context->impl->graph_cache()->get_node_names(
    node_names, node_namespaces, nullptr, allocator);
}

//==============================================================================
/// Return the name, namespace, and enclave name of all nodes in the ROS graph.
rmw_ret_t
rmw_get_node_names_with_enclaves(
  const rmw_node_t * node,
  rcutils_string_array_t * node_names,
  rcutils_string_array_t * node_namespaces,
  rcutils_string_array_t * enclaves)
{
  RMW_CHECK_ARGUMENT_FOR_NULL(node, RMW_RET_INVALID_ARGUMENT);
  RMW_CHECK_ARGUMENT_FOR_NULL(node->context, RMW_RET_INVALID_ARGUMENT);
  RMW_CHECK_ARGUMENT_FOR_NULL(node->context->impl, RMW_RET_INVALID_ARGUMENT);
  RMW_CHECK_ARGUMENT_FOR_NULL(node_names, RMW_RET_INVALID_ARGUMENT);
  RMW_CHECK_ARGUMENT_FOR_NULL(node_namespaces, RMW_RET_INVALID_ARGUMENT);
  RMW_CHECK_ARGUMENT_FOR_NULL(enclaves, RMW_RET_INVALID_ARGUMENT);

  rcutils_allocator_t * allocator = &node->context->options.allocator;
  RMW_CHECK_ARGUMENT_FOR_NULL(allocator, RMW_RET_INVALID_ARGUMENT);

  return node->context->impl->graph_cache()->get_node_names(
    node_names, node_namespaces, enclaves, allocator);
}

//==============================================================================
/// Count the number of known publishers matching a topic name.
rmw_ret_t
rmw_count_publishers(
  const rmw_node_t * node,
  const char * topic_name,
  size_t * count)
{
  RMW_CHECK_ARGUMENT_FOR_NULL(node, RMW_RET_INVALID_ARGUMENT);
  RMW_CHECK_TYPE_IDENTIFIERS_MATCH(
    node,
    node->implementation_identifier,
    rmw_zenoh_cpp::rmw_zenoh_identifier,
    return RMW_RET_INCORRECT_RMW_IMPLEMENTATION);
  RMW_CHECK_ARGUMENT_FOR_NULL(topic_name, RMW_RET_INVALID_ARGUMENT);
  int validation_result = RMW_TOPIC_VALID;
  rmw_ret_t ret = rmw_validate_full_topic_name(topic_name, &validation_result, nullptr);
  if (RMW_RET_OK != ret) {
    return ret;
  }
  if (RMW_TOPIC_VALID != validation_result) {
    const char * reason = rmw_full_topic_name_validation_result_string(validation_result);
    RMW_SET_ERROR_MSG_WITH_FORMAT_STRING("topic_name argument is invalid: %s", reason);
    return RMW_RET_INVALID_ARGUMENT;
  }
  RMW_CHECK_ARGUMENT_FOR_NULL(count, RMW_RET_INVALID_ARGUMENT);

  return node->context->impl->graph_cache()->count_publishers(topic_name, count);
}

//==============================================================================
/// Count the number of known subscribers matching a topic name.
rmw_ret_t
rmw_count_subscribers(
  const rmw_node_t * node,
  const char * topic_name,
  size_t * count)
{
  RMW_CHECK_ARGUMENT_FOR_NULL(node, RMW_RET_INVALID_ARGUMENT);
  RMW_CHECK_TYPE_IDENTIFIERS_MATCH(
    node,
    node->implementation_identifier,
    rmw_zenoh_cpp::rmw_zenoh_identifier,
    return RMW_RET_INCORRECT_RMW_IMPLEMENTATION);
  RMW_CHECK_ARGUMENT_FOR_NULL(topic_name, RMW_RET_INVALID_ARGUMENT);
  int validation_result = RMW_TOPIC_VALID;
  rmw_ret_t ret = rmw_validate_full_topic_name(topic_name, &validation_result, nullptr);
  if (RMW_RET_OK != ret) {
    return ret;
  }
  if (RMW_TOPIC_VALID != validation_result) {
    const char * reason = rmw_full_topic_name_validation_result_string(validation_result);
    RMW_SET_ERROR_MSG_WITH_FORMAT_STRING("topic_name argument is invalid: %s", reason);
    return RMW_RET_INVALID_ARGUMENT;
  }
  RMW_CHECK_ARGUMENT_FOR_NULL(count, RMW_RET_INVALID_ARGUMENT);

  return node->context->impl->graph_cache()->count_subscriptions(topic_name, count);
}

//==============================================================================
/// Count the number of known clients matching a service name.
rmw_ret_t
rmw_count_clients(
  const rmw_node_t * node,
  const char * service_name,
  size_t * count)
{
  RMW_CHECK_ARGUMENT_FOR_NULL(node, RMW_RET_INVALID_ARGUMENT);
  RMW_CHECK_TYPE_IDENTIFIERS_MATCH(
    node,
    node->implementation_identifier,
    rmw_zenoh_cpp::rmw_zenoh_identifier,
    return RMW_RET_INCORRECT_RMW_IMPLEMENTATION);
  RMW_CHECK_ARGUMENT_FOR_NULL(service_name, RMW_RET_INVALID_ARGUMENT);
  int validation_result = RMW_TOPIC_VALID;
  rmw_ret_t ret = rmw_validate_full_topic_name(service_name, &validation_result, nullptr);
  if (RMW_RET_OK != ret) {
    return ret;
  }
  if (RMW_TOPIC_VALID != validation_result) {
    const char * reason = rmw_full_topic_name_validation_result_string(validation_result);
    RMW_SET_ERROR_MSG_WITH_FORMAT_STRING("topic_name argument is invalid: %s", reason);
    return RMW_RET_INVALID_ARGUMENT;
  }
  RMW_CHECK_ARGUMENT_FOR_NULL(count, RMW_RET_INVALID_ARGUMENT);

  return node->context->impl->graph_cache()->count_clients(service_name, count);
}

//==============================================================================
/// Count the number of known servers matching a service name.
rmw_ret_t
rmw_count_services(
  const rmw_node_t * node,
  const char * service_name,
  size_t * count)
{
  RMW_CHECK_ARGUMENT_FOR_NULL(node, RMW_RET_INVALID_ARGUMENT);
  RMW_CHECK_TYPE_IDENTIFIERS_MATCH(
    node,
    node->implementation_identifier,
    rmw_zenoh_cpp::rmw_zenoh_identifier,
    return RMW_RET_INCORRECT_RMW_IMPLEMENTATION);
  RMW_CHECK_ARGUMENT_FOR_NULL(service_name, RMW_RET_INVALID_ARGUMENT);
  int validation_result = RMW_TOPIC_VALID;
  rmw_ret_t ret = rmw_validate_full_topic_name(service_name, &validation_result, nullptr);
  if (RMW_RET_OK != ret) {
    return ret;
  }
  if (RMW_TOPIC_VALID != validation_result) {
    const char * reason = rmw_full_topic_name_validation_result_string(validation_result);
    RMW_SET_ERROR_MSG_WITH_FORMAT_STRING("topic_name argument is invalid: %s", reason);
    return RMW_RET_INVALID_ARGUMENT;
  }
  RMW_CHECK_ARGUMENT_FOR_NULL(count, RMW_RET_INVALID_ARGUMENT);

  return node->context->impl->graph_cache()->count_services(service_name, count);
}

//==============================================================================
/// Get the globally unique identifier (GID) of a publisher.
rmw_ret_t
rmw_get_gid_for_publisher(const rmw_publisher_t * publisher, rmw_gid_t * gid)
{
  RMW_CHECK_ARGUMENT_FOR_NULL(publisher, RMW_RET_INVALID_ARGUMENT);
  RMW_CHECK_ARGUMENT_FOR_NULL(gid, RMW_RET_INVALID_ARGUMENT);
  rmw_node_t * node =
    static_cast<rmw_node_t *>(publisher->data);
  RMW_CHECK_ARGUMENT_FOR_NULL(node, RMW_RET_INVALID_ARGUMENT);
  rmw_context_impl_s * context_impl =
    static_cast<rmw_context_impl_s *>(node->context->impl);
  RMW_CHECK_ARGUMENT_FOR_NULL(context_impl, RMW_RET_INVALID_ARGUMENT);
  auto node_data = context_impl->get_node_data(node);
  RMW_CHECK_ARGUMENT_FOR_NULL(node_data, RMW_RET_INVALID_ARGUMENT);
  auto pub_data = node_data->get_pub_data(publisher);
  RMW_CHECK_ARGUMENT_FOR_NULL(pub_data, RMW_RET_INVALID_ARGUMENT);

  gid->implementation_identifier = rmw_zenoh_cpp::rmw_zenoh_identifier;
  pub_data->copy_gid(gid);

  return RMW_RET_OK;
}

//==============================================================================
/// Get the globally unique identifier (GID) of a service client.
rmw_ret_t
rmw_get_gid_for_client(const rmw_client_t * client, rmw_gid_t * gid)
{
  RMW_CHECK_ARGUMENT_FOR_NULL(client, RMW_RET_INVALID_ARGUMENT);
  RMW_CHECK_ARGUMENT_FOR_NULL(gid, RMW_RET_INVALID_ARGUMENT);
  rmw_zenoh_cpp::ClientData * client_data =
    static_cast<rmw_zenoh_cpp::ClientData *>(client->data);
  RMW_CHECK_ARGUMENT_FOR_NULL(client_data, RMW_RET_INVALID_ARGUMENT);

  gid->implementation_identifier = rmw_zenoh_cpp::rmw_zenoh_identifier;
<<<<<<< HEAD
  client_data->copy_gid(gid);
=======
  client_data->entity->copy_gid(gid->data);
>>>>>>> 97aed481

  return RMW_RET_OK;
}

//==============================================================================
/// Check if two globally unique identifiers (GIDs) are equal.
rmw_ret_t
rmw_compare_gids_equal(const rmw_gid_t * gid1, const rmw_gid_t * gid2, bool * result)
{
  RMW_CHECK_ARGUMENT_FOR_NULL(gid1, RMW_RET_INVALID_ARGUMENT);
  RMW_CHECK_TYPE_IDENTIFIERS_MATCH(
    gid1,
    gid1->implementation_identifier,
    rmw_zenoh_cpp::rmw_zenoh_identifier,
    return RMW_RET_INCORRECT_RMW_IMPLEMENTATION);
  RMW_CHECK_ARGUMENT_FOR_NULL(gid2, RMW_RET_INVALID_ARGUMENT);
  RMW_CHECK_TYPE_IDENTIFIERS_MATCH(
    gid2,
    gid2->implementation_identifier,
    rmw_zenoh_cpp::rmw_zenoh_identifier,
    return RMW_RET_INCORRECT_RMW_IMPLEMENTATION);
  RMW_CHECK_ARGUMENT_FOR_NULL(result, RMW_RET_INVALID_ARGUMENT);

  *result = memcmp(gid1->data, gid2->data, RMW_GID_STORAGE_SIZE) == 0;

  return RMW_RET_OK;
}

//==============================================================================
/// Check if a service server is available for the given service client.
rmw_ret_t
rmw_service_server_is_available(
  const rmw_node_t * node,
  const rmw_client_t * client,
  bool * is_available)
{
  RMW_CHECK_ARGUMENT_FOR_NULL(node, RMW_RET_INVALID_ARGUMENT);
  RMW_CHECK_TYPE_IDENTIFIERS_MATCH(
    node,
    node->implementation_identifier,
    rmw_zenoh_cpp::rmw_zenoh_identifier,
    return RMW_RET_INCORRECT_RMW_IMPLEMENTATION);
  RMW_CHECK_ARGUMENT_FOR_NULL(client, RMW_RET_INVALID_ARGUMENT);
  RMW_CHECK_ARGUMENT_FOR_NULL(client->data, RMW_RET_INVALID_ARGUMENT);
  RMW_CHECK_ARGUMENT_FOR_NULL(is_available, RMW_RET_INVALID_ARGUMENT);
  rmw_zenoh_cpp::ClientData * client_data =
    static_cast<rmw_zenoh_cpp::ClientData *>(client->data);
  if (client_data == nullptr) {
    RMW_SET_ERROR_MSG_WITH_FORMAT_STRING(
      "Unable to retreive client_data from client for service %s", client->service_name);
    return RMW_RET_INVALID_ARGUMENT;
  }

  return node->context->impl->graph_cache()->service_server_is_available(
    client_data->topic_info(), is_available);
}

//==============================================================================
/// Set the current log severity
rmw_ret_t
rmw_set_log_severity(rmw_log_severity_t severity)
{
  switch (severity) {
    case RMW_LOG_SEVERITY_DEBUG:
      rmw_zenoh_cpp::Logger::get().set_log_level(RCUTILS_LOG_SEVERITY_DEBUG);
      break;
    case RMW_LOG_SEVERITY_INFO:
      rmw_zenoh_cpp::Logger::get().set_log_level(RCUTILS_LOG_SEVERITY_INFO);
      break;
    case RMW_LOG_SEVERITY_WARN:
      rmw_zenoh_cpp::Logger::get().set_log_level(RCUTILS_LOG_SEVERITY_WARN);
      break;
    case RMW_LOG_SEVERITY_ERROR:
      rmw_zenoh_cpp::Logger::get().set_log_level(RCUTILS_LOG_SEVERITY_ERROR);
      break;
    case RMW_LOG_SEVERITY_FATAL:
      rmw_zenoh_cpp::Logger::get().set_log_level(RCUTILS_LOG_SEVERITY_FATAL);
      break;
    default:
      return RMW_RET_UNSUPPORTED;
  }
  return RMW_RET_OK;
}

//==============================================================================
/// Set the on new message callback function for the subscription.
rmw_ret_t
rmw_subscription_set_on_new_message_callback(
  rmw_subscription_t * subscription,
  rmw_event_callback_t callback,
  const void * user_data)
{
  RMW_CHECK_ARGUMENT_FOR_NULL(subscription, RMW_RET_INVALID_ARGUMENT);
  rmw_zenoh_cpp::SubscriptionData * sub_data =
    static_cast<rmw_zenoh_cpp::SubscriptionData *>(subscription->data);
  RMW_CHECK_ARGUMENT_FOR_NULL(sub_data, RMW_RET_INVALID_ARGUMENT);

  sub_data->set_on_new_message_callback(std::move(callback), user_data);
  return RMW_RET_OK;
}

//==============================================================================
/// Set the on new request callback function for the service.
rmw_ret_t
rmw_service_set_on_new_request_callback(
  rmw_service_t * service,
  rmw_event_callback_t callback,
  const void * user_data)
{
  RMW_CHECK_ARGUMENT_FOR_NULL(service, RMW_RET_INVALID_ARGUMENT);
  rmw_zenoh_cpp::ServiceData * service_data =
    static_cast<rmw_zenoh_cpp::ServiceData *>(service->data);
  RMW_CHECK_ARGUMENT_FOR_NULL(service_data, RMW_RET_INVALID_ARGUMENT);
  service_data->set_on_new_request_callback(
    std::move(callback), user_data);
  return RMW_RET_OK;
}

//==============================================================================
/// Set the on new response callback function for the client.
rmw_ret_t
rmw_client_set_on_new_response_callback(
  rmw_client_t * client,
  rmw_event_callback_t callback,
  const void * user_data)
{
  RMW_CHECK_ARGUMENT_FOR_NULL(client, RMW_RET_INVALID_ARGUMENT);
  rmw_zenoh_cpp::ClientData * client_data =
    static_cast<rmw_zenoh_cpp::ClientData *>(client->data);
  RMW_CHECK_ARGUMENT_FOR_NULL(client_data, RMW_RET_INVALID_ARGUMENT);
  client_data->set_on_new_response_callback(
    std::move(callback), user_data);
  return RMW_RET_OK;
}
}  // extern "C"<|MERGE_RESOLUTION|>--- conflicted
+++ resolved
@@ -1444,30 +1444,6 @@
     node_data,
     "NodeData not found.",
     return nullptr);
-<<<<<<< HEAD
-=======
-  auto free_client_data = rcpputils::make_scope_exit(
-    [client_data, allocator]() {
-      allocator->deallocate(client_data, allocator->state);
-    });
-
-  RMW_TRY_PLACEMENT_NEW(client_data, client_data, return nullptr, rmw_zenoh_cpp::rmw_client_data_t);
-  auto destruct_client_data = rcpputils::make_scope_exit(
-    [client_data]() {
-      RMW_TRY_DESTRUCTOR_FROM_WITHIN_FAILURE(
-        client_data->~rmw_client_data_t(),
-        rmw_zenoh_cpp::rmw_client_data_t);
-    });
-
-  // Adapt any 'best available' QoS options
-  client_data->adapted_qos_profile = *qos_profile;
-  rmw_ret_t ret = rmw_zenoh_cpp::QoS::get().best_available_qos(
-    nullptr, nullptr, &client_data->adapted_qos_profile, nullptr);
-  if (RMW_RET_OK != ret) {
-    RMW_SET_ERROR_MSG("Failed to obtain adapted_qos_profile.");
-    return nullptr;
-  }
->>>>>>> 97aed481
 
   if (!node_data->create_client_data(
       rmw_client,
@@ -1564,104 +1540,7 @@
   RMW_CHECK_ARGUMENT_FOR_NULL(ros_request, RMW_RET_INVALID_ARGUMENT);
   RMW_CHECK_ARGUMENT_FOR_NULL(sequence_id, RMW_RET_INVALID_ARGUMENT);
 
-<<<<<<< HEAD
   return client_data->send_request(ros_request, sequence_id);
-=======
-  if (client_data->is_shutdown()) {
-    return RMW_RET_ERROR;
-  }
-
-  rmw_context_impl_s * context_impl = static_cast<rmw_context_impl_s *>(
-    client_data->context->impl);
-
-  // Serialize data
-
-  rcutils_allocator_t * allocator = &(client_data->context->options.allocator);
-
-  size_t max_data_length = (
-    client_data->request_type_support->get_estimated_serialized_size(
-      ros_request, client_data->request_type_support_impl));
-
-  // Init serialized message byte array
-  char * request_bytes = static_cast<char *>(allocator->allocate(
-      max_data_length,
-      allocator->state));
-  if (!request_bytes) {
-    RMW_SET_ERROR_MSG("failed allocate request message bytes");
-    return RMW_RET_ERROR;
-  }
-  auto free_request_bytes = rcpputils::make_scope_exit(
-    [request_bytes, allocator]() {
-      allocator->deallocate(request_bytes, allocator->state);
-    });
-
-  // Object that manages the raw buffer
-  eprosima::fastcdr::FastBuffer fastbuffer(request_bytes, max_data_length);
-
-  // Object that serializes the data
-  rmw_zenoh_cpp::Cdr ser(fastbuffer);
-  if (!client_data->request_type_support->serialize_ros_message(
-      ros_request,
-      ser.get_cdr(),
-      client_data->request_type_support_impl))
-  {
-    return RMW_RET_ERROR;
-  }
-
-  size_t data_length = ser.get_serialized_data_length();
-
-  *sequence_id = client_data->get_next_sequence_number();
-
-  // Send request
-  z_get_options_t opts = z_get_options_default();
-
-  z_owned_bytes_map_t map = rmw_zenoh_cpp::create_map_and_set_sequence_num(
-    *sequence_id,
-    [client_data](z_owned_bytes_map_t * map, const char * key)
-    {
-      uint8_t local_gid[RMW_GID_STORAGE_SIZE];
-      client_data->entity->copy_gid(local_gid);
-      z_bytes_t gid_bytes;
-      gid_bytes.len = RMW_GID_STORAGE_SIZE;
-      gid_bytes.start = local_gid;
-      z_bytes_map_insert_by_copy(map, z_bytes_new(key), gid_bytes);
-    });
-  if (!z_check(map)) {
-    // create_map_and_set_sequence_num already set the error
-    return RMW_RET_ERROR;
-  }
-  auto free_attachment_map = rcpputils::make_scope_exit(
-    [&map]() {
-      z_bytes_map_drop(z_move(map));
-    });
-
-  // See the comment about the "num_in_flight" class variable in the rmw_client_data_t class for
-  // why we need to do this.
-  client_data->increment_in_flight_callbacks();
-
-  opts.attachment = z_bytes_map_as_attachment(&map);
-
-  opts.target = Z_QUERY_TARGET_ALL_COMPLETE;
-  // The default timeout for a z_get query is 10 seconds and if a response is not received within
-  // this window, the queryable will return an invalid reply. However, it is common for actions,
-  // which are implemented using services, to take an extended duration to complete. Hence, we set
-  // the timeout_ms to the largest supported value to account for most realistic scenarios.
-  opts.timeout_ms = std::numeric_limits<uint64_t>::max();
-  // Latest consolidation guarantees unicity of replies for the same key expression,
-  // which optimizes bandwidth. The default is "None", which imples replies may come in any order
-  // and any number.
-  opts.consolidation = z_query_consolidation_latest();
-  opts.value.payload = z_bytes_t{data_length, reinterpret_cast<const uint8_t *>(request_bytes)};
-  z_owned_closure_reply_t zn_closure_reply =
-    z_closure(rmw_zenoh_cpp::client_data_handler, rmw_zenoh_cpp::client_data_drop, client_data);
-  z_get(
-    context_impl->session(),
-    z_loan(client_data->keyexpr), "",
-    z_move(zn_closure_reply),
-    &opts);
-
-  return RMW_RET_OK;
->>>>>>> 97aed481
 }
 
 //==============================================================================
@@ -2580,7 +2459,7 @@
   RMW_CHECK_ARGUMENT_FOR_NULL(pub_data, RMW_RET_INVALID_ARGUMENT);
 
   gid->implementation_identifier = rmw_zenoh_cpp::rmw_zenoh_identifier;
-  pub_data->copy_gid(gid);
+  pub_data->copy_gid(gid->data);
 
   return RMW_RET_OK;
 }
@@ -2597,11 +2476,7 @@
   RMW_CHECK_ARGUMENT_FOR_NULL(client_data, RMW_RET_INVALID_ARGUMENT);
 
   gid->implementation_identifier = rmw_zenoh_cpp::rmw_zenoh_identifier;
-<<<<<<< HEAD
-  client_data->copy_gid(gid);
-=======
-  client_data->entity->copy_gid(gid->data);
->>>>>>> 97aed481
+  client_data->copy_gid(gid->data);
 
   return RMW_RET_OK;
 }
