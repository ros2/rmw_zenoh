// Copyright 2023 Open Source Robotics Foundation, Inc.
//
// Licensed under the Apache License, Version 2.0 (the "License");
// you may not use this file except in compliance with the License.
// You may obtain a copy of the License at
//
//     http://www.apache.org/licenses/LICENSE-2.0
//
// Unless required by applicable law or agreed to in writing, software
// distributed under the License is distributed on an "AS IS" BASIS,
// WITHOUT WARRANTIES OR CONDITIONS OF ANY KIND, either express or implied.
// See the License for the specific language governing permissions and
// limitations under the License.

#include <fastcdr/FastBuffer.h>

#include <zenoh.h>

#include <chrono>
#include <cinttypes>
#include <limits>
#include <memory>
#include <mutex>
#include <new>
#include <optional>
#include <random>
#include <string>
#include <utility>

#include "detail/attachment_helpers.hpp"
#include "detail/cdr.hpp"
#include "detail/guard_condition.hpp"
#include "detail/graph_cache.hpp"
#include "detail/identifier.hpp"
#include "detail/liveliness_utils.hpp"
#include "detail/logging_macros.hpp"
#include "detail/message_type_support.hpp"
#include "detail/qos.hpp"
#include "detail/rmw_context_impl_s.hpp"
#include "detail/rmw_data_types.hpp"
#include "detail/serialization_format.hpp"
#include "detail/type_support_common.hpp"

#include "rcpputils/scope_exit.hpp"

#include "rcutils/env.h"
#include "rcutils/strdup.h"
#include "rcutils/types.h"

#include "rmw/allocators.h"
#include "rmw/dynamic_message_type_support.h"
#include "rmw/error_handling.h"
#include "rmw/features.h"
#include "rmw/impl/cpp/macros.hpp"
#include "rmw/ret_types.h"
#include "rmw/rmw.h"
#include "rmw/validate_namespace.h"
#include "rmw/validate_node_name.h"

namespace
{
//==============================================================================
const rosidl_message_type_support_t * find_message_type_support(
  const rosidl_message_type_support_t * type_supports)
{
  const rosidl_message_type_support_t * type_support = get_message_typesupport_handle(
    type_supports, RMW_ZENOH_CPP_TYPESUPPORT_C);
  if (!type_support) {
    rcutils_error_string_t prev_error_string = rcutils_get_error_string();
    rcutils_reset_error();
    type_support = get_message_typesupport_handle(type_supports, RMW_ZENOH_CPP_TYPESUPPORT_CPP);
    if (!type_support) {
      rcutils_error_string_t error_string = rcutils_get_error_string();
      rcutils_reset_error();
      RMW_SET_ERROR_MSG_WITH_FORMAT_STRING(
        "Type support not from this implementation. Got:\n"
        "    %s\n"
        "    %s\n"
        "while fetching it",
        prev_error_string.str, error_string.str);
      return nullptr;
    }
  }

  return type_support;
}

//==============================================================================
const rosidl_service_type_support_t * find_service_type_support(
  const rosidl_service_type_support_t * type_supports)
{
  const rosidl_service_type_support_t * type_support = get_service_typesupport_handle(
    type_supports, RMW_ZENOH_CPP_TYPESUPPORT_C);
  if (!type_support) {
    rcutils_error_string_t prev_error_string = rcutils_get_error_string();
    rcutils_reset_error();
    type_support = get_service_typesupport_handle(
      type_supports, RMW_ZENOH_CPP_TYPESUPPORT_CPP);
    if (!type_support) {
      rcutils_error_string_t error_string = rcutils_get_error_string();
      rcutils_reset_error();
      RMW_SET_ERROR_MSG_WITH_FORMAT_STRING(
        "Type support not from this implementation. Got:\n"
        "    %s\n"
        "    %s\n"
        "while fetching it",
        prev_error_string.str, error_string.str);
      return nullptr;
    }
  }

  return type_support;
}

}  // namespace

extern "C"
{
//==============================================================================
/// Get the name of the rmw implementation being used
const char *
rmw_get_implementation_identifier(void)
{
  return rmw_zenoh_cpp::rmw_zenoh_identifier;
}

//==============================================================================
/// Get the unique serialization format for this middleware.
const char *
rmw_get_serialization_format(void)
{
  return rmw_zenoh_cpp::rmw_zenoh_serialization_format;
}

//==============================================================================
bool rmw_feature_supported(rmw_feature_t feature)
{
  switch (feature) {
    case RMW_FEATURE_MESSAGE_INFO_PUBLICATION_SEQUENCE_NUMBER:
      return false;
    case RMW_FEATURE_MESSAGE_INFO_RECEPTION_SEQUENCE_NUMBER:
      return false;
    case RMW_MIDDLEWARE_SUPPORTS_TYPE_DISCOVERY:
      return true;
    case RMW_MIDDLEWARE_CAN_TAKE_DYNAMIC_MESSAGE:
      return false;
    default:
      return false;
  }
}

//==============================================================================
/// Create a node and return a handle to that node.
rmw_node_t *
rmw_create_node(
  rmw_context_t * context,
  const char * name,
  const char * namespace_)
{
  RMW_CHECK_ARGUMENT_FOR_NULL(context, nullptr);
  RMW_CHECK_TYPE_IDENTIFIERS_MATCH(
    context,
    context->implementation_identifier,
    rmw_zenoh_cpp::rmw_zenoh_identifier,
    return nullptr);
  RMW_CHECK_FOR_NULL_WITH_MSG(
    context->impl,
    "expected initialized context",
    return nullptr);
  if (context->impl->is_shutdown()) {
    RCUTILS_SET_ERROR_MSG("context has been shutdown");
    return nullptr;
  }

  int validation_result = RMW_NODE_NAME_VALID;
  rmw_ret_t ret = rmw_validate_node_name(name, &validation_result, nullptr);
  if (RMW_RET_OK != ret) {
    return nullptr;
  }
  if (RMW_NODE_NAME_VALID != validation_result) {
    const char * reason = rmw_node_name_validation_result_string(validation_result);
    RMW_SET_ERROR_MSG_WITH_FORMAT_STRING("invalid node name: %s", reason);
    return nullptr;
  }

  validation_result = RMW_NAMESPACE_VALID;
  ret = rmw_validate_namespace(namespace_, &validation_result, nullptr);
  if (RMW_RET_OK != ret) {
    return nullptr;
  }
  if (RMW_NAMESPACE_VALID != validation_result) {
    const char * reason = rmw_namespace_validation_result_string(validation_result);
    RMW_SET_ERROR_MSG_WITH_FORMAT_STRING("invalid node namespace: %s", reason);
    return nullptr;
  }

  rcutils_allocator_t * allocator = &context->options.allocator;

  rmw_node_t * node =
    static_cast<rmw_node_t *>(allocator->zero_allocate(1, sizeof(rmw_node_t), allocator->state));
  RMW_CHECK_FOR_NULL_WITH_MSG(
    node,
    "unable to allocate memory for rmw_node_t",
    return nullptr);
  auto free_node = rcpputils::make_scope_exit(
    [node, allocator]() {
      allocator->deallocate(node, allocator->state);
    });

  node->name = rcutils_strdup(name, *allocator);
  RMW_CHECK_FOR_NULL_WITH_MSG(
    node->name,
    "unable to allocate memory for node name",
    return nullptr);
  auto free_name = rcpputils::make_scope_exit(
    [node, allocator]() {
      allocator->deallocate(const_cast<char *>(node->name), allocator->state);
    });

  node->namespace_ = rcutils_strdup(namespace_, *allocator);
  RMW_CHECK_FOR_NULL_WITH_MSG(
    node->namespace_,
    "unable to allocate memory for node namespace",
    return nullptr);
  auto free_namespace = rcpputils::make_scope_exit(
    [node, allocator]() {
      allocator->deallocate(const_cast<char *>(node->namespace_), allocator->state);
    });

  // Put metadata into node->data.
  auto node_data = static_cast<rmw_zenoh_cpp::rmw_node_data_t *>(
    allocator->allocate(sizeof(rmw_zenoh_cpp::rmw_node_data_t), allocator->state));
  RMW_CHECK_FOR_NULL_WITH_MSG(
    node_data,
    "failed to allocate memory for node data",
    return nullptr);
  auto free_node_data = rcpputils::make_scope_exit(
    [node_data, allocator]() {
      allocator->deallocate(node_data, allocator->state);
    });

  RMW_TRY_PLACEMENT_NEW(
    node_data, node_data, return nullptr,
    rmw_zenoh_cpp::rmw_node_data_t);
  auto destruct_node_data = rcpputils::make_scope_exit(
    [node_data]() {
      RMW_TRY_DESTRUCTOR_FROM_WITHIN_FAILURE(
        node_data->~rmw_node_data_t(), rmw_zenoh_cpp::rmw_node_data_t);
    });

  // Initialize liveliness token for the node to advertise that a new node is in town.
  node_data->id = context->impl->get_next_entity_id();
  z_session_t session = context->impl->session();
  node_data->entity = rmw_zenoh_cpp::liveliness::Entity::make(
    z_info_zid(session),
    std::to_string(node_data->id),
    std::to_string(node_data->id),
    rmw_zenoh_cpp::liveliness::EntityType::Node,
    rmw_zenoh_cpp::liveliness::NodeInfo{context->actual_domain_id, namespace_, name,
      context->impl->enclave()});
  if (node_data->entity == nullptr) {
    RMW_ZENOH_LOG_ERROR_NAMED(
      "rmw_zenoh_cpp",
      "Unable to generate keyexpr for liveliness token for the node %s.",
      name);
    return nullptr;
  }
  node_data->token = zc_liveliness_declare_token(
    session,
    z_keyexpr(node_data->entity->liveliness_keyexpr().c_str()),
    NULL
  );
  auto free_token = rcpputils::make_scope_exit(
    [node_data]() {
      z_drop(z_move(node_data->token));
    });
  if (!z_check(node_data->token)) {
    RMW_ZENOH_LOG_ERROR_NAMED(
      "rmw_zenoh_cpp",
      "Unable to create liveliness token for the node.");
    return nullptr;
  }

  node->implementation_identifier = rmw_zenoh_cpp::rmw_zenoh_identifier;
  node->context = context;
  node->data = node_data;

  free_token.cancel();
  free_node_data.cancel();
  destruct_node_data.cancel();
  free_namespace.cancel();
  free_name.cancel();
  free_node.cancel();
  return node;
}

//==============================================================================
/// Finalize a given node handle, reclaim the resources, and deallocate the node handle.
rmw_ret_t
rmw_destroy_node(rmw_node_t * node)
{
  RMW_CHECK_ARGUMENT_FOR_NULL(node, RMW_RET_INVALID_ARGUMENT);
  RMW_CHECK_ARGUMENT_FOR_NULL(node->context, RMW_RET_INVALID_ARGUMENT);
  RMW_CHECK_ARGUMENT_FOR_NULL(node->context->impl, RMW_RET_INVALID_ARGUMENT);
  RMW_CHECK_ARGUMENT_FOR_NULL(node->data, RMW_RET_INVALID_ARGUMENT);
  RMW_CHECK_TYPE_IDENTIFIERS_MATCH(
    node,
    node->implementation_identifier,
    rmw_zenoh_cpp::rmw_zenoh_identifier,
    return RMW_RET_INCORRECT_RMW_IMPLEMENTATION);

  rcutils_allocator_t * allocator = &node->context->options.allocator;

  // Undeclare liveliness token for the node to advertise that the node has ridden
  // off into the sunset.
  rmw_zenoh_cpp::rmw_node_data_t * node_data =
    static_cast<rmw_zenoh_cpp::rmw_node_data_t *>(node->data);
  if (node_data != nullptr) {
    zc_liveliness_undeclare_token(z_move(node_data->token));
    RMW_TRY_DESTRUCTOR(node_data->~rmw_node_data_t(), rmw_node_data_t, );
    allocator->deallocate(node_data, allocator->state);
  }

  allocator->deallocate(const_cast<char *>(node->namespace_), allocator->state);
  allocator->deallocate(const_cast<char *>(node->name), allocator->state);
  allocator->deallocate(node, allocator->state);

  return RMW_RET_OK;
}

//==============================================================================
/// Return a guard condition which is triggered when the ROS graph changes.
const rmw_guard_condition_t *
rmw_node_get_graph_guard_condition(const rmw_node_t * node)
{
  RMW_CHECK_ARGUMENT_FOR_NULL(node, nullptr);
  RMW_CHECK_TYPE_IDENTIFIERS_MATCH(
    node,
    node->implementation_identifier,
    rmw_zenoh_cpp::rmw_zenoh_identifier,
    return nullptr);

  RMW_CHECK_ARGUMENT_FOR_NULL(node->context, nullptr);
  RMW_CHECK_ARGUMENT_FOR_NULL(node->context->impl, nullptr);

  return node->context->impl->graph_guard_condition();
}

//==============================================================================
/// Initialize a publisher allocation to be used with later publications.
rmw_ret_t
rmw_init_publisher_allocation(
  const rosidl_message_type_support_t * type_support,
  const rosidl_runtime_c__Sequence__bound * message_bounds,
  rmw_publisher_allocation_t * allocation)
{
  static_cast<void>(type_support);
  static_cast<void>(message_bounds);
  static_cast<void>(allocation);
  RMW_SET_ERROR_MSG("rmw_init_publisher_allocation: unimplemented");
  return RMW_RET_UNSUPPORTED;
}

//==============================================================================
/// Destroy a publisher allocation object.
rmw_ret_t
rmw_fini_publisher_allocation(
  rmw_publisher_allocation_t * allocation)
{
  static_cast<void>(allocation);
  RMW_SET_ERROR_MSG("rmw_fini_publisher_allocation: unimplemented");
  return RMW_RET_UNSUPPORTED;
}

namespace
{
void
generate_random_gid(uint8_t gid[RMW_GID_STORAGE_SIZE])
{
  std::random_device dev;
  std::mt19937 rng(dev());
  std::uniform_int_distribution<std::mt19937::result_type> dist(
    std::numeric_limits<unsigned char>::min(), std::numeric_limits<unsigned char>::max());

  for (size_t i = 0; i < RMW_GID_STORAGE_SIZE; ++i) {
    gid[i] = dist(rng);
  }
}
}  // namespace

//==============================================================================
/// Create a publisher and return a handle to that publisher.
rmw_publisher_t *
rmw_create_publisher(
  const rmw_node_t * node,
  const rosidl_message_type_support_t * type_supports,
  const char * topic_name,
  const rmw_qos_profile_t * qos_profile,
  const rmw_publisher_options_t * publisher_options)
{
  RMW_CHECK_ARGUMENT_FOR_NULL(node, nullptr);
  RMW_CHECK_TYPE_IDENTIFIERS_MATCH(
    node,
    node->implementation_identifier,
    rmw_zenoh_cpp::rmw_zenoh_identifier,
    return nullptr);
  RMW_CHECK_ARGUMENT_FOR_NULL(type_supports, nullptr);
  RMW_CHECK_ARGUMENT_FOR_NULL(topic_name, nullptr);
  if (topic_name[0] == '\0') {
    RMW_SET_ERROR_MSG("topic_name argument is an empty string");
    return nullptr;
  }
  RMW_CHECK_ARGUMENT_FOR_NULL(qos_profile, nullptr);
  if (!qos_profile->avoid_ros_namespace_conventions) {
    int validation_result = RMW_TOPIC_VALID;
    rmw_ret_t ret = rmw_validate_full_topic_name(topic_name, &validation_result, nullptr);
    if (RMW_RET_OK != ret) {
      return nullptr;
    }
    if (RMW_TOPIC_VALID != validation_result) {
      const char * reason = rmw_full_topic_name_validation_result_string(validation_result);
      RMW_SET_ERROR_MSG_WITH_FORMAT_STRING("invalid topic name: %s", reason);
      return nullptr;
    }
  }
  RMW_CHECK_ARGUMENT_FOR_NULL(publisher_options, nullptr);
  if (publisher_options->require_unique_network_flow_endpoints ==
    RMW_UNIQUE_NETWORK_FLOW_ENDPOINTS_STRICTLY_REQUIRED)
  {
    RMW_SET_ERROR_MSG(
      "Strict requirement on unique network flow endpoints for publishers not supported");
    return nullptr;
  }
  const rmw_zenoh_cpp::rmw_node_data_t * node_data =
    static_cast<rmw_zenoh_cpp::rmw_node_data_t *>(node->data);
  RMW_CHECK_ARGUMENT_FOR_NULL(node_data, nullptr);

  // Get the RMW type support.
  const rosidl_message_type_support_t * type_support = find_message_type_support(type_supports);
  if (type_support == nullptr) {
    // error was already set by find_message_type_support
    return nullptr;
  }

  RMW_CHECK_FOR_NULL_WITH_MSG(
    node->context,
    "expected initialized context",
    return nullptr);
  RMW_CHECK_FOR_NULL_WITH_MSG(
    node->context->impl,
    "expected initialized context impl",
    return nullptr);
  rmw_context_impl_s * context_impl = static_cast<rmw_context_impl_s *>(
    node->context->impl);
  RMW_CHECK_FOR_NULL_WITH_MSG(
    context_impl,
    "unable to get rmw_context_impl_s",
    return nullptr);
  if (!context_impl->session_is_valid()) {
    RMW_SET_ERROR_MSG("zenoh session is invalid");
    return nullptr;
  }

  rcutils_allocator_t * allocator = &node->context->options.allocator;

  // Create the publisher.
  auto rmw_publisher =
    static_cast<rmw_publisher_t *>(allocator->zero_allocate(
      1, sizeof(rmw_publisher_t), allocator->state));
  RMW_CHECK_FOR_NULL_WITH_MSG(
    rmw_publisher,
    "failed to allocate memory for the publisher",
    return nullptr);
  auto free_rmw_publisher = rcpputils::make_scope_exit(
    [rmw_publisher, allocator]() {
      allocator->deallocate(rmw_publisher, allocator->state);
    });

  auto publisher_data = static_cast<rmw_zenoh_cpp::rmw_publisher_data_t *>(
    allocator->allocate(sizeof(rmw_zenoh_cpp::rmw_publisher_data_t), allocator->state));
  RMW_CHECK_FOR_NULL_WITH_MSG(
    publisher_data,
    "failed to allocate memory for publisher data",
    return nullptr);
  auto free_publisher_data = rcpputils::make_scope_exit(
    [publisher_data, allocator]() {
      allocator->deallocate(publisher_data, allocator->state);
    });

  RMW_TRY_PLACEMENT_NEW(
    publisher_data, publisher_data, return nullptr,
    rmw_zenoh_cpp::rmw_publisher_data_t);
  auto destruct_publisher_data = rcpputils::make_scope_exit(
    [publisher_data]() {
      RMW_TRY_DESTRUCTOR_FROM_WITHIN_FAILURE(
        publisher_data->~rmw_publisher_data_t(), rmw_zenoh_cpp::rmw_publisher_data_t);
    });

  generate_random_gid(publisher_data->pub_gid);

  // Adapt any 'best available' QoS options
  publisher_data->adapted_qos_profile = *qos_profile;
  rmw_ret_t ret = rmw_zenoh_cpp::QoS::get().best_available_qos(
    node, topic_name, &publisher_data->adapted_qos_profile, rmw_get_subscriptions_info_by_topic);
  if (RMW_RET_OK != ret) {
    return nullptr;
  }

  publisher_data->typesupport_identifier = type_support->typesupport_identifier;
  publisher_data->type_hash = type_support->get_type_hash_func(type_support);
  publisher_data->type_support_impl = type_support->data;
  auto callbacks = static_cast<const message_type_support_callbacks_t *>(type_support->data);
  publisher_data->type_support = static_cast<rmw_zenoh_cpp::MessageTypeSupport *>(
    allocator->allocate(sizeof(rmw_zenoh_cpp::MessageTypeSupport), allocator->state));
  RMW_CHECK_FOR_NULL_WITH_MSG(
    publisher_data->type_support,
    "Failed to allocate MessageTypeSupport",
    return nullptr);
  auto free_type_support = rcpputils::make_scope_exit(
    [publisher_data, allocator]() {
      allocator->deallocate(publisher_data->type_support, allocator->state);
    });

  RMW_TRY_PLACEMENT_NEW(
    publisher_data->type_support,
    publisher_data->type_support,
    return nullptr,
    rmw_zenoh_cpp::MessageTypeSupport, callbacks);
  auto destruct_msg_type_support = rcpputils::make_scope_exit(
    [publisher_data]() {
      RMW_TRY_DESTRUCTOR_FROM_WITHIN_FAILURE(
        publisher_data->type_support->~MessageTypeSupport(),
        rmw_zenoh_cpp::MessageTypeSupport);
    });

  publisher_data->context = node->context;
  rmw_publisher->data = publisher_data;
  rmw_publisher->implementation_identifier = rmw_zenoh_cpp::rmw_zenoh_identifier;
  rmw_publisher->options = *publisher_options;
  rmw_publisher->can_loan_messages = false;

  rmw_publisher->topic_name = rcutils_strdup(topic_name, *allocator);
  RMW_CHECK_FOR_NULL_WITH_MSG(
    rmw_publisher->topic_name,
    "Failed to allocate topic name",
    return nullptr);
  auto free_topic_name = rcpputils::make_scope_exit(
    [rmw_publisher, allocator]() {
      allocator->deallocate(const_cast<char *>(rmw_publisher->topic_name), allocator->state);
    });

  // Convert the type hash to a string so that it can be included in
  // the keyexpr.
  char * type_hash_c_str = nullptr;
  rcutils_ret_t stringify_ret = rosidl_stringify_type_hash(
    publisher_data->type_hash,
    *allocator,
    &type_hash_c_str);
  if (RCUTILS_RET_BAD_ALLOC == stringify_ret) {
    RMW_SET_ERROR_MSG("Failed to allocate type_hash_c_str.");
    return nullptr;
  }
  auto free_type_hash_c_str = rcpputils::make_scope_exit(
    [&allocator, &type_hash_c_str]() {
      allocator->deallocate(type_hash_c_str, allocator->state);
    });

  z_session_t session = context_impl->session();
  const z_id_t zid = z_info_zid(session);

  publisher_data->entity = rmw_zenoh_cpp::liveliness::Entity::make(
    zid,
    std::to_string(node_data->id),
    std::to_string(
      context_impl->get_next_entity_id()),
    rmw_zenoh_cpp::liveliness::EntityType::Publisher,
    rmw_zenoh_cpp::liveliness::NodeInfo{
      node->context->actual_domain_id, node->namespace_, node->name, context_impl->enclave()},
    rmw_zenoh_cpp::liveliness::TopicInfo{
      node->context->actual_domain_id,
      rmw_publisher->topic_name,
      publisher_data->type_support->get_name(),
      type_hash_c_str,
      publisher_data->adapted_qos_profile}
  );
  if (publisher_data->entity == nullptr) {
    RMW_ZENOH_LOG_ERROR_NAMED(
      "rmw_zenoh_cpp",
      "Unable to generate keyexpr for liveliness token for the publisher %s.",
      rmw_publisher->topic_name);
    return nullptr;
  }
  z_owned_keyexpr_t keyexpr = z_keyexpr_new(
    publisher_data->entity->topic_info()->topic_keyexpr_.c_str());
  auto always_free_ros_keyexpr = rcpputils::make_scope_exit(
    [&keyexpr]() {
      z_keyexpr_drop(z_move(keyexpr));
    });
  if (!z_keyexpr_check(&keyexpr)) {
    RMW_SET_ERROR_MSG("unable to create zenoh keyexpr.");
    return nullptr;
  }

  // Create a Publication Cache if durability is transient_local.
  if (publisher_data->adapted_qos_profile.durability == RMW_QOS_POLICY_DURABILITY_TRANSIENT_LOCAL) {
    ze_publication_cache_options_t pub_cache_opts = ze_publication_cache_options_default();
    pub_cache_opts.history = publisher_data->adapted_qos_profile.depth;
    pub_cache_opts.queryable_complete = true;
    // Set the queryable_prefix to the session id so that querying subscribers can specify this
    // session id to obtain latest data from this specific publication caches when querying over
    // the same keyexpression.
    // When such a prefix is added to the PublicationCache, it listens to queries with this extra
    // prefix (allowing to be queried in a unique way), but still replies with the original
    // publications' key expressions.
    z_owned_keyexpr_t queryable_prefix = z_keyexpr_new(publisher_data->entity->zid().c_str());
    auto always_free_queryable_prefix = rcpputils::make_scope_exit(
      [&queryable_prefix]() {
        z_keyexpr_drop(z_move(queryable_prefix));
      });
    pub_cache_opts.queryable_prefix = z_loan(queryable_prefix);
    publisher_data->pub_cache = ze_declare_publication_cache(
      session,
      z_loan(keyexpr),
      &pub_cache_opts
    );
    if (!publisher_data->pub_cache.has_value() || !z_check(publisher_data->pub_cache.value())) {
      RMW_SET_ERROR_MSG("unable to create zenoh publisher cache");
      return nullptr;
    }
  }
  auto undeclare_z_publisher_cache = rcpputils::make_scope_exit(
    [publisher_data]() {
      if (publisher_data && publisher_data->pub_cache.has_value()) {
        z_drop(z_move(publisher_data->pub_cache.value()));
      }
    });

  // Set congestion_control to BLOCK if appropriate.
  z_publisher_options_t opts = z_publisher_options_default();
  opts.congestion_control = Z_CONGESTION_CONTROL_DROP;
  if (publisher_data->adapted_qos_profile.history == RMW_QOS_POLICY_HISTORY_KEEP_ALL &&
    publisher_data->adapted_qos_profile.reliability == RMW_QOS_POLICY_RELIABILITY_RELIABLE)
  {
    opts.congestion_control = Z_CONGESTION_CONTROL_BLOCK;
  }
  // TODO(clalancette): What happens if the key name is a valid but empty string?
  publisher_data->pub = z_declare_publisher(
    session,
    z_loan(keyexpr),
    &opts
  );
  if (!z_check(publisher_data->pub)) {
    RMW_SET_ERROR_MSG("unable to create zenoh publisher");
    return nullptr;
  }
  auto undeclare_z_publisher = rcpputils::make_scope_exit(
    [publisher_data]() {
      z_undeclare_publisher(z_move(publisher_data->pub));
    });

  publisher_data->token = zc_liveliness_declare_token(
    session,
    z_keyexpr(publisher_data->entity->liveliness_keyexpr().c_str()),
    NULL
  );
  auto free_token = rcpputils::make_scope_exit(
    [publisher_data]() {
      if (publisher_data != nullptr) {
        z_drop(z_move(publisher_data->token));
      }
    });
  if (!z_check(publisher_data->token)) {
    RMW_ZENOH_LOG_ERROR_NAMED(
      "rmw_zenoh_cpp",
      "Unable to create liveliness token for the publisher.");
    return nullptr;
  }

  free_token.cancel();
  undeclare_z_publisher_cache.cancel();
  undeclare_z_publisher.cancel();
  free_topic_name.cancel();
  destruct_msg_type_support.cancel();
  free_type_support.cancel();
  destruct_publisher_data.cancel();
  free_publisher_data.cancel();
  free_rmw_publisher.cancel();

  return rmw_publisher;
}

//==============================================================================
/// Finalize a given publisher handle, reclaim the resources, and deallocate the publisher handle.
rmw_ret_t
rmw_destroy_publisher(rmw_node_t * node, rmw_publisher_t * publisher)
{
  RMW_CHECK_ARGUMENT_FOR_NULL(node, RMW_RET_INVALID_ARGUMENT);
  RMW_CHECK_ARGUMENT_FOR_NULL(node->context, RMW_RET_INVALID_ARGUMENT);
  RMW_CHECK_ARGUMENT_FOR_NULL(node->context->impl, RMW_RET_INVALID_ARGUMENT);
  rmw_context_impl_s * context_impl = static_cast<rmw_context_impl_s *>(node->context->impl);
  RMW_CHECK_ARGUMENT_FOR_NULL(context_impl, RMW_RET_INVALID_ARGUMENT);
  RMW_CHECK_ARGUMENT_FOR_NULL(publisher, RMW_RET_INVALID_ARGUMENT);
  RMW_CHECK_ARGUMENT_FOR_NULL(publisher->data, RMW_RET_INVALID_ARGUMENT);
  RMW_CHECK_TYPE_IDENTIFIERS_MATCH(
    node,
    node->implementation_identifier,
    rmw_zenoh_cpp::rmw_zenoh_identifier,
    return RMW_RET_INCORRECT_RMW_IMPLEMENTATION);
  RMW_CHECK_TYPE_IDENTIFIERS_MATCH(
    publisher,
    publisher->implementation_identifier,
    rmw_zenoh_cpp::rmw_zenoh_identifier,
    return RMW_RET_INCORRECT_RMW_IMPLEMENTATION);

  rmw_ret_t ret = RMW_RET_OK;

  rcutils_allocator_t * allocator = &node->context->options.allocator;

  auto publisher_data = static_cast<rmw_zenoh_cpp::rmw_publisher_data_t *>(publisher->data);
  if (publisher_data != nullptr) {
    zc_liveliness_undeclare_token(z_move(publisher_data->token));
    if (publisher_data->pub_cache.has_value()) {
      z_drop(z_move(publisher_data->pub_cache.value()));
    }
    RMW_TRY_DESTRUCTOR(publisher_data->type_support->~MessageTypeSupport(), MessageTypeSupport, );
    allocator->deallocate(publisher_data->type_support, allocator->state);
    if (z_undeclare_publisher(z_move(publisher_data->pub))) {
      RMW_SET_ERROR_MSG("failed to undeclare pub");
      ret = RMW_RET_ERROR;
    }

    // Remove any event callbacks registered to this publisher.
    context_impl->graph_cache->remove_qos_event_callbacks(publisher_data->entity);

    RMW_TRY_DESTRUCTOR(publisher_data->~rmw_publisher_data_t(), rmw_publisher_data_t, );
    allocator->deallocate(publisher_data, allocator->state);
  }
  allocator->deallocate(const_cast<char *>(publisher->topic_name), allocator->state);
  allocator->deallocate(publisher, allocator->state);

  return ret;
}

//==============================================================================
rmw_ret_t
rmw_take_dynamic_message(
  const rmw_subscription_t * subscription,
  rosidl_dynamic_typesupport_dynamic_data_t * dynamic_message,
  bool * taken,
  rmw_subscription_allocation_t * allocation)
{
  static_cast<void>(subscription);
  static_cast<void>(dynamic_message);
  static_cast<void>(taken);
  static_cast<void>(allocation);
  return RMW_RET_UNSUPPORTED;
}

//==============================================================================
rmw_ret_t
rmw_take_dynamic_message_with_info(
  const rmw_subscription_t * subscription,
  rosidl_dynamic_typesupport_dynamic_data_t * dynamic_message,
  bool * taken,
  rmw_message_info_t * message_info,
  rmw_subscription_allocation_t * allocation)
{
  static_cast<void>(subscription);
  static_cast<void>(dynamic_message);
  static_cast<void>(taken);
  static_cast<void>(message_info);
  static_cast<void>(allocation);
  return RMW_RET_UNSUPPORTED;
}

//==============================================================================
rmw_ret_t
rmw_serialization_support_init(
  const char * serialization_lib_name,
  rcutils_allocator_t * allocator,
  rosidl_dynamic_typesupport_serialization_support_t * serialization_support)
{
  static_cast<void>(serialization_lib_name);
  static_cast<void>(allocator);
  static_cast<void>(serialization_support);
  return RMW_RET_UNSUPPORTED;
}

//==============================================================================
/// Borrow a loaned ROS message.
rmw_ret_t
rmw_borrow_loaned_message(
  const rmw_publisher_t * publisher,
  const rosidl_message_type_support_t * type_support,
  void ** ros_message)
{
  static_cast<void>(publisher);
  static_cast<void>(type_support);
  static_cast<void>(ros_message);
  return RMW_RET_UNSUPPORTED;
}

//==============================================================================
/// Return a loaned message previously borrowed from a publisher.
rmw_ret_t
rmw_return_loaned_message_from_publisher(
  const rmw_publisher_t * publisher,
  void * loaned_message)
{
  static_cast<void>(publisher);
  static_cast<void>(loaned_message);
  return RMW_RET_UNSUPPORTED;
}

namespace
{
z_owned_bytes_map_t
create_map_and_set_sequence_num(int64_t sequence_number, uint8_t gid[RMW_GID_STORAGE_SIZE])
{
  z_owned_bytes_map_t map = z_bytes_map_new();
  if (!z_check(map)) {
    RMW_SET_ERROR_MSG("failed to allocate map for sequence number");
    return z_bytes_map_null();
  }
  auto free_attachment_map = rcpputils::make_scope_exit(
    [&map]() {
      z_bytes_map_drop(z_move(map));
    });

  // The largest possible int64_t number is INT64_MAX, i.e. 9223372036854775807.
  // That is 19 characters long, plus one for the trailing \0, means we need 20 bytes.
  char seq_id_str[20];
  if (rcutils_snprintf(seq_id_str, sizeof(seq_id_str), "%" PRId64, sequence_number) < 0) {
    RMW_SET_ERROR_MSG("failed to print sequence_number into buffer");
    return z_bytes_map_null();
  }
  z_bytes_map_insert_by_copy(&map, z_bytes_new("sequence_number"), z_bytes_new(seq_id_str));

  auto now = std::chrono::system_clock::now().time_since_epoch();
  auto now_ns = std::chrono::duration_cast<std::chrono::nanoseconds>(now);
  char source_ts_str[20];
  if (rcutils_snprintf(source_ts_str, sizeof(source_ts_str), "%" PRId64, now_ns.count()) < 0) {
    RMW_SET_ERROR_MSG("failed to print sequence_number into buffer");
    return z_bytes_map_null();
  }
  z_bytes_map_insert_by_copy(&map, z_bytes_new("source_timestamp"), z_bytes_new(source_ts_str));

  z_bytes_t gid_bytes;
  gid_bytes.len = RMW_GID_STORAGE_SIZE;
  gid_bytes.start = gid;

  z_bytes_map_insert_by_copy(&map, z_bytes_new("source_gid"), gid_bytes);

  free_attachment_map.cancel();

  return map;
}
}  // namespace

//==============================================================================
/// Publish a ROS message.
rmw_ret_t
rmw_publish(
  const rmw_publisher_t * publisher,
  const void * ros_message,
  rmw_publisher_allocation_t * allocation)
{
  static_cast<void>(allocation);
  RMW_CHECK_FOR_NULL_WITH_MSG(
    publisher, "publisher handle is null",
    return RMW_RET_INVALID_ARGUMENT);
  RMW_CHECK_TYPE_IDENTIFIERS_MATCH(
    publisher, publisher->implementation_identifier, rmw_zenoh_cpp::rmw_zenoh_identifier,
    return RMW_RET_INCORRECT_RMW_IMPLEMENTATION);
  RMW_CHECK_FOR_NULL_WITH_MSG(
    ros_message, "ros message handle is null",
    return RMW_RET_INVALID_ARGUMENT);

  auto publisher_data = static_cast<rmw_zenoh_cpp::rmw_publisher_data_t *>(publisher->data);
  RMW_CHECK_FOR_NULL_WITH_MSG(
    publisher_data, "publisher_data is null",
    return RMW_RET_INVALID_ARGUMENT);

  rcutils_allocator_t * allocator = &(publisher_data->context->options.allocator);

  // Serialize data.
  size_t max_data_length = publisher_data->type_support->get_estimated_serialized_size(
    ros_message,
    publisher_data->type_support_impl);

  // To store serialized message byte array.
  char * msg_bytes = nullptr;
  std::optional<zc_owned_shmbuf_t> shmbuf = std::nullopt;
  auto always_free_shmbuf = rcpputils::make_scope_exit(
    [&shmbuf]() {
      if (shmbuf.has_value()) {
        zc_shmbuf_drop(&shmbuf.value());
      }
    });
  auto free_msg_bytes = rcpputils::make_scope_exit(
    [&msg_bytes, allocator, &shmbuf]() {
      if (msg_bytes && !shmbuf.has_value()) {
        allocator->deallocate(msg_bytes, allocator->state);
      }
    });

  // Get memory from SHM buffer if available.
  if (publisher_data->context->impl->shm_manager().has_value() &&
    zc_shm_manager_check(&publisher_data->context->impl->shm_manager().value()))
  {
    shmbuf = zc_shm_alloc(
      &publisher_data->context->impl->shm_manager().value(),
      max_data_length);
    if (!z_check(shmbuf.value())) {
      zc_shm_gc(&publisher_data->context->impl->shm_manager().value());
      shmbuf = zc_shm_alloc(&publisher_data->context->impl->shm_manager().value(), max_data_length);
      if (!z_check(shmbuf.value())) {
        // TODO(Yadunund): Should we revert to regular allocation and not return an error?
        RMW_SET_ERROR_MSG("Failed to allocate a SHM buffer, even after GCing");
        return RMW_RET_ERROR;
      }
    }
    msg_bytes = reinterpret_cast<char *>(zc_shmbuf_ptr(&shmbuf.value()));
  } else {
    // Get memory from the allocator.
    msg_bytes = static_cast<char *>(allocator->allocate(max_data_length, allocator->state));
    RMW_CHECK_FOR_NULL_WITH_MSG(
      msg_bytes, "bytes for message is null", return RMW_RET_BAD_ALLOC);
  }

  // Object that manages the raw buffer
  eprosima::fastcdr::FastBuffer fastbuffer(msg_bytes, max_data_length);

  // Object that serializes the data
  rmw_zenoh_cpp::Cdr ser(fastbuffer);
  if (!publisher_data->type_support->serialize_ros_message(
      ros_message,
      ser.get_cdr(),
      publisher_data->type_support_impl))
  {
    RMW_SET_ERROR_MSG("could not serialize ROS message");
    return RMW_RET_ERROR;
  }

  const size_t data_length = ser.get_serialized_data_length();

  int64_t sequence_number = publisher_data->get_next_sequence_number();

  z_owned_bytes_map_t map =
    create_map_and_set_sequence_num(sequence_number, publisher_data->pub_gid);
  if (!z_check(map)) {
    // create_map_and_set_sequence_num already set the error
    return RMW_RET_ERROR;
  }
  auto free_attachment_map = rcpputils::make_scope_exit(
    [&map]() {
      z_bytes_map_drop(z_move(map));
    });

  int ret;
  // The encoding is simply forwarded and is useful when key expressions in the
  // session use different encoding formats. In our case, all key expressions
  // will be encoded with CDR so it does not really matter.
  z_publisher_put_options_t options = z_publisher_put_options_default();
  options.attachment = z_bytes_map_as_attachment(&map);

  if (shmbuf.has_value()) {
    zc_shmbuf_set_length(&shmbuf.value(), data_length);
    zc_owned_payload_t payload = zc_shmbuf_into_payload(z_move(shmbuf.value()));
    ret = zc_publisher_put_owned(z_loan(publisher_data->pub), z_move(payload), &options);
  } else {
    // Returns 0 if success.
    ret = z_publisher_put(
      z_loan(publisher_data->pub),
      reinterpret_cast<const uint8_t *>(msg_bytes),
      data_length,
      &options);
  }
  if (ret) {
    RMW_SET_ERROR_MSG("unable to publish message");
    return RMW_RET_ERROR;
  }

  return RMW_RET_OK;
}

//==============================================================================
/// Publish a loaned ROS message.
rmw_ret_t
rmw_publish_loaned_message(
  const rmw_publisher_t * publisher,
  void * ros_message,
  rmw_publisher_allocation_t * allocation)
{
  static_cast<void>(publisher);
  static_cast<void>(ros_message);
  static_cast<void>(allocation);
  return RMW_RET_UNSUPPORTED;
}

//==============================================================================
/// Retrieve the number of matched subscriptions to a publisher.
rmw_ret_t
rmw_publisher_count_matched_subscriptions(
  const rmw_publisher_t * publisher,
  size_t * subscription_count)
{
  RMW_CHECK_ARGUMENT_FOR_NULL(publisher, RMW_RET_INVALID_ARGUMENT);
  RMW_CHECK_ARGUMENT_FOR_NULL(publisher->data, RMW_RET_INVALID_ARGUMENT);
  RMW_CHECK_TYPE_IDENTIFIERS_MATCH(
    publisher,
    publisher->implementation_identifier,
    rmw_zenoh_cpp::rmw_zenoh_identifier,
    return RMW_RET_INCORRECT_RMW_IMPLEMENTATION);
  RMW_CHECK_ARGUMENT_FOR_NULL(subscription_count, RMW_RET_INVALID_ARGUMENT);

  rmw_zenoh_cpp::rmw_publisher_data_t * pub_data =
    static_cast<rmw_zenoh_cpp::rmw_publisher_data_t *>(publisher->data);
  RMW_CHECK_ARGUMENT_FOR_NULL(pub_data, RMW_RET_INVALID_ARGUMENT);
  RMW_CHECK_ARGUMENT_FOR_NULL(pub_data->context, RMW_RET_INVALID_ARGUMENT);
  rmw_context_impl_t * context_impl = static_cast<rmw_context_impl_t *>(pub_data->context->impl);
  RMW_CHECK_ARGUMENT_FOR_NULL(context_impl, RMW_RET_INVALID_ARGUMENT);

  return context_impl->graph_cache()->publisher_count_matched_subscriptions(
    publisher, subscription_count);
}

//==============================================================================
/// Retrieve the actual qos settings of the publisher.
rmw_ret_t
rmw_publisher_get_actual_qos(
  const rmw_publisher_t * publisher,
  rmw_qos_profile_t * qos)
{
  RMW_CHECK_ARGUMENT_FOR_NULL(publisher, RMW_RET_INVALID_ARGUMENT);
  RMW_CHECK_TYPE_IDENTIFIERS_MATCH(
    publisher,
    publisher->implementation_identifier,
    rmw_zenoh_cpp::rmw_zenoh_identifier,
    return RMW_RET_INCORRECT_RMW_IMPLEMENTATION);
  RMW_CHECK_ARGUMENT_FOR_NULL(qos, RMW_RET_INVALID_ARGUMENT);

  rmw_zenoh_cpp::rmw_publisher_data_t * pub_data =
    static_cast<rmw_zenoh_cpp::rmw_publisher_data_t *>(publisher->data);
  RMW_CHECK_ARGUMENT_FOR_NULL(pub_data, RMW_RET_INVALID_ARGUMENT);

  *qos = pub_data->adapted_qos_profile;
  return RMW_RET_OK;
}

//==============================================================================
/// Publish a ROS message as a byte stream.
rmw_ret_t
rmw_publish_serialized_message(
  const rmw_publisher_t * publisher,
  const rmw_serialized_message_t * serialized_message,
  rmw_publisher_allocation_t * allocation)
{
  static_cast<void>(allocation);
  RMW_CHECK_FOR_NULL_WITH_MSG(
    publisher, "publisher handle is null",
    return RMW_RET_INVALID_ARGUMENT);
  RMW_CHECK_TYPE_IDENTIFIERS_MATCH(
    publisher, publisher->implementation_identifier, rmw_zenoh_cpp::rmw_zenoh_identifier,
    return RMW_RET_INCORRECT_RMW_IMPLEMENTATION);
  RMW_CHECK_FOR_NULL_WITH_MSG(
    serialized_message, "serialized message handle is null",
    return RMW_RET_INVALID_ARGUMENT);

  auto publisher_data = static_cast<rmw_zenoh_cpp::rmw_publisher_data_t *>(publisher->data);
  RCUTILS_CHECK_FOR_NULL_WITH_MSG(
    publisher_data, "publisher data pointer is null",
    return RMW_RET_ERROR);

  eprosima::fastcdr::FastBuffer buffer(
    reinterpret_cast<char *>(serialized_message->buffer), serialized_message->buffer_length);
  rmw_zenoh_cpp::Cdr ser(buffer);
  if (!ser.get_cdr().jump(serialized_message->buffer_length)) {
    RMW_SET_ERROR_MSG("cannot correctly set serialized buffer");
    return RMW_RET_ERROR;
  }

  uint64_t sequence_number = publisher_data->get_next_sequence_number();

  z_owned_bytes_map_t map =
    create_map_and_set_sequence_num(sequence_number, publisher_data->pub_gid);

  if (!z_check(map)) {
    // create_map_and_set_sequence_num already set the error
    return RMW_RET_ERROR;
  }
  auto free_attachment_map = rcpputils::make_scope_exit(
    [&map]() {
      z_bytes_map_drop(z_move(map));
    });

  const size_t data_length = ser.get_serialized_data_length();

  // The encoding is simply forwarded and is useful when key expressions in the
  // session use different encoding formats. In our case, all key expressions
  // will be encoded with CDR so it does not really matter.
  z_publisher_put_options_t options = z_publisher_put_options_default();
  options.attachment = z_bytes_map_as_attachment(&map);
  // Returns 0 if success.
  int8_t ret = z_publisher_put(
    z_loan(publisher_data->pub),
    serialized_message->buffer,
    data_length,
    &options);

  if (ret) {
    RMW_SET_ERROR_MSG("unable to publish message");
    return RMW_RET_ERROR;
  }

  return RMW_RET_OK;
}

//==============================================================================
/// Compute the size of a serialized message.
rmw_ret_t
rmw_get_serialized_message_size(
  const rosidl_message_type_support_t * type_support,
  const rosidl_runtime_c__Sequence__bound * message_bounds,
  size_t * size)
{
  static_cast<void>(type_support);
  static_cast<void>(message_bounds);
  static_cast<void>(size);
  return RMW_RET_UNSUPPORTED;
}

//==============================================================================
/// Manually assert that this Publisher is alive (for RMW_QOS_POLICY_LIVELINESS_MANUAL_BY_TOPIC)
rmw_ret_t
rmw_publisher_assert_liveliness(const rmw_publisher_t * publisher)
{
  RMW_CHECK_FOR_NULL_WITH_MSG(
    publisher, "publisher handle is null",
    return RMW_RET_INVALID_ARGUMENT);
  RMW_CHECK_FOR_NULL_WITH_MSG(
    publisher->data, "publisher data is null",
    return RMW_RET_INVALID_ARGUMENT);
  rmw_zenoh_cpp::rmw_publisher_data_t * pub_data =
    static_cast<rmw_zenoh_cpp::rmw_publisher_data_t *>(publisher->data);
  RMW_CHECK_ARGUMENT_FOR_NULL(pub_data, RMW_RET_INVALID_ARGUMENT);

  if (!zc_liveliness_token_check(&pub_data->token)) {
    return RMW_RET_ERROR;
  }

  return RMW_RET_OK;
}

//==============================================================================
/// Wait until all published message data is acknowledged or until the specified timeout elapses.
rmw_ret_t
rmw_publisher_wait_for_all_acked(
  const rmw_publisher_t * publisher,
  rmw_time_t wait_timeout)
{
  static_cast<void>(publisher);
  static_cast<void>(wait_timeout);

  // We are not currently tracking all published data, so we don't know what data is in flight that
  // we might have to wait for.  Even if we did start tracking it, we don't have insight into the
  // TCP stream that Zenoh is managing for us, so we couldn't guarantee this anyway.
  // Just lie to the upper layers and say that everything is working as expected.
  // We return OK rather than UNSUPPORTED so that certain upper-layer tests continue working.
  return RMW_RET_OK;
}

//==============================================================================
/// Serialize a ROS message into a rmw_serialized_message_t.
rmw_ret_t
rmw_serialize(
  const void * ros_message,
  const rosidl_message_type_support_t * type_support,
  rmw_serialized_message_t * serialized_message)
{
  const rosidl_message_type_support_t * ts = find_message_type_support(type_support);
  if (ts == nullptr) {
    // error was already set by find_message_type_support
    return RMW_RET_ERROR;
  }

  auto callbacks = static_cast<const message_type_support_callbacks_t *>(ts->data);
  auto tss = rmw_zenoh_cpp::MessageTypeSupport(callbacks);
  auto data_length = tss.get_estimated_serialized_size(ros_message, callbacks);
  if (serialized_message->buffer_capacity < data_length) {
    if (rmw_serialized_message_resize(serialized_message, data_length) != RMW_RET_OK) {
      RMW_SET_ERROR_MSG("unable to dynamically resize serialized message");
      return RMW_RET_ERROR;
    }
  }

  eprosima::fastcdr::FastBuffer buffer(
    reinterpret_cast<char *>(serialized_message->buffer), data_length);
  rmw_zenoh_cpp::Cdr ser(buffer);

  auto ret = tss.serialize_ros_message(ros_message, ser.get_cdr(), callbacks);
  serialized_message->buffer_length = data_length;
  serialized_message->buffer_capacity = data_length;
  return ret == true ? RMW_RET_OK : RMW_RET_ERROR;
}

//==============================================================================
/// Deserialize a ROS message.
rmw_ret_t
rmw_deserialize(
  const rmw_serialized_message_t * serialized_message,
  const rosidl_message_type_support_t * type_support,
  void * ros_message)
{
  const rosidl_message_type_support_t * ts = find_message_type_support(type_support);
  if (ts == nullptr) {
    // error was already set by find_message_type_support
    return RMW_RET_ERROR;
  }

  auto callbacks = static_cast<const message_type_support_callbacks_t *>(ts->data);
  auto tss = rmw_zenoh_cpp::MessageTypeSupport(callbacks);
  eprosima::fastcdr::FastBuffer buffer(
    reinterpret_cast<char *>(serialized_message->buffer), serialized_message->buffer_length);
  rmw_zenoh_cpp::Cdr deser(buffer);

  auto ret = tss.deserialize_ros_message(deser.get_cdr(), ros_message, callbacks);
  return ret == true ? RMW_RET_OK : RMW_RET_ERROR;
}

//==============================================================================
/// Initialize a subscription allocation to be used with later `take`s.
rmw_ret_t
rmw_init_subscription_allocation(
  const rosidl_message_type_support_t * type_support,
  const rosidl_runtime_c__Sequence__bound * message_bounds,
  rmw_subscription_allocation_t * allocation)
{
  // Unused in current implementation.
  static_cast<void>(type_support);
  static_cast<void>(message_bounds);
  static_cast<void>(allocation);
  return RMW_RET_UNSUPPORTED;
}

//==============================================================================
/// Destroy a publisher allocation object.
rmw_ret_t
rmw_fini_subscription_allocation(
  rmw_subscription_allocation_t * allocation)
{
  static_cast<void>(allocation);
  return RMW_RET_UNSUPPORTED;
}

//==============================================================================
/// Create a subscription and return a handle to that subscription.
rmw_subscription_t *
rmw_create_subscription(
  const rmw_node_t * node,
  const rosidl_message_type_support_t * type_supports,
  const char * topic_name,
  const rmw_qos_profile_t * qos_profile,
  const rmw_subscription_options_t * subscription_options)
{
  RMW_CHECK_ARGUMENT_FOR_NULL(node, nullptr);
  RMW_CHECK_TYPE_IDENTIFIERS_MATCH(
    node,
    node->implementation_identifier,
    rmw_zenoh_cpp::rmw_zenoh_identifier,
    return nullptr);
  RMW_CHECK_ARGUMENT_FOR_NULL(type_supports, nullptr);
  RMW_CHECK_ARGUMENT_FOR_NULL(topic_name, nullptr);
  if (topic_name[0] == '\0') {
    RMW_SET_ERROR_MSG("topic_name argument is an empty string");
    return nullptr;
  }
  RMW_CHECK_ARGUMENT_FOR_NULL(qos_profile, nullptr);
  RMW_CHECK_ARGUMENT_FOR_NULL(subscription_options, nullptr);

  const rosidl_message_type_support_t * type_support = find_message_type_support(type_supports);
  if (type_support == nullptr) {
    // error was already set by find_message_type_support
    return nullptr;
  }

  RMW_CHECK_ARGUMENT_FOR_NULL(node->data, nullptr);
  auto node_data = static_cast<rmw_zenoh_cpp::rmw_node_data_t *>(node->data);
  RMW_CHECK_FOR_NULL_WITH_MSG(
    node_data, "unable to create subscription as node_data is invalid.",
    return nullptr);
  // TODO(yadunund): Check if a duplicate entry for the same topic name + topic type
  // is present in node_data->subscriptions and if so return error;
  RMW_CHECK_FOR_NULL_WITH_MSG(
    node->context,
    "expected initialized context",
    return nullptr);
  RMW_CHECK_FOR_NULL_WITH_MSG(
    node->context->impl,
    "expected initialized context impl",
    return nullptr);
  rmw_context_impl_s * context_impl = static_cast<rmw_context_impl_s *>(
    node->context->impl);
  RMW_CHECK_FOR_NULL_WITH_MSG(
    context_impl,
    "unable to get rmw_context_impl_s",
    return nullptr);
  if (!context_impl->session_is_valid()) {
    RMW_SET_ERROR_MSG("zenoh session is invalid");
    return nullptr;
  }

  rcutils_allocator_t * allocator = &node->context->options.allocator;

  // Create the rmw_subscription.
  rmw_subscription_t * rmw_subscription =
    static_cast<rmw_subscription_t *>(allocator->zero_allocate(
      1, sizeof(rmw_subscription_t), allocator->state));
  RMW_CHECK_FOR_NULL_WITH_MSG(
    rmw_subscription,
    "failed to allocate memory for the subscription",
    return nullptr);
  auto free_rmw_subscription = rcpputils::make_scope_exit(
    [rmw_subscription, allocator]() {
      allocator->deallocate(rmw_subscription, allocator->state);
    });

  auto sub_data = static_cast<rmw_zenoh_cpp::rmw_subscription_data_t *>(
    allocator->allocate(sizeof(rmw_zenoh_cpp::rmw_subscription_data_t), allocator->state));
  RMW_CHECK_FOR_NULL_WITH_MSG(
    sub_data,
    "failed to allocate memory for subscription data",
    return nullptr);
  auto free_sub_data = rcpputils::make_scope_exit(
    [sub_data, allocator]() {
      allocator->deallocate(sub_data, allocator->state);
    });

  RMW_TRY_PLACEMENT_NEW(sub_data, sub_data, return nullptr, rmw_zenoh_cpp::rmw_subscription_data_t);
  auto destruct_sub_data = rcpputils::make_scope_exit(
    [sub_data]() {
      RMW_TRY_DESTRUCTOR_FROM_WITHIN_FAILURE(
        sub_data->~rmw_subscription_data_t(),
        rmw_zenoh_cpp::rmw_subscription_data_t);
    });

  // Adapt any 'best available' QoS options
  sub_data->adapted_qos_profile = *qos_profile;
  rmw_ret_t ret = rmw_zenoh_cpp::QoS::get().best_available_qos(
    node, topic_name, &sub_data->adapted_qos_profile, rmw_get_publishers_info_by_topic);
  if (RMW_RET_OK != ret) {
    RMW_SET_ERROR_MSG("Failed to obtain adapted_qos_profile.");
    return nullptr;
  }

  sub_data->typesupport_identifier = type_support->typesupport_identifier;
  sub_data->type_hash = type_support->get_type_hash_func(type_support);
  sub_data->type_support_impl = type_support->data;
  auto callbacks = static_cast<const message_type_support_callbacks_t *>(type_support->data);
  sub_data->type_support = static_cast<rmw_zenoh_cpp::MessageTypeSupport *>(
    allocator->allocate(sizeof(rmw_zenoh_cpp::MessageTypeSupport), allocator->state));
  RMW_CHECK_FOR_NULL_WITH_MSG(
    sub_data->type_support,
    "Failed to allocate MessageTypeSupport",
    return nullptr);
  auto free_type_support = rcpputils::make_scope_exit(
    [sub_data, allocator]() {
      allocator->deallocate(sub_data->type_support, allocator->state);
    });

  RMW_TRY_PLACEMENT_NEW(
    sub_data->type_support,
    sub_data->type_support,
    return nullptr,
    rmw_zenoh_cpp::MessageTypeSupport, callbacks);
  auto destruct_msg_type_support = rcpputils::make_scope_exit(
    [sub_data]() {
      RMW_TRY_DESTRUCTOR_FROM_WITHIN_FAILURE(
        sub_data->type_support->~MessageTypeSupport(),
        rmw_zenoh_cpp::MessageTypeSupport);
    });

  sub_data->context = node->context;

  rmw_subscription->implementation_identifier = rmw_zenoh_cpp::rmw_zenoh_identifier;

  rmw_subscription->topic_name = rcutils_strdup(topic_name, *allocator);
  RMW_CHECK_FOR_NULL_WITH_MSG(
    rmw_subscription->topic_name,
    "Failed to allocate topic name",
    return nullptr);
  auto free_topic_name = rcpputils::make_scope_exit(
    [rmw_subscription, allocator]() {
      allocator->deallocate(const_cast<char *>(rmw_subscription->topic_name), allocator->state);
    });

  rmw_subscription->options = *subscription_options;
  rmw_subscription->can_loan_messages = false;
  rmw_subscription->is_cft_enabled = false;

  // Convert the type hash to a string so that it can be included in
  // the keyexpr.
  char * type_hash_c_str = nullptr;
  rcutils_ret_t stringify_ret = rosidl_stringify_type_hash(
    sub_data->type_hash,
    *allocator,
    &type_hash_c_str);
  if (RCUTILS_RET_BAD_ALLOC == stringify_ret) {
    RMW_SET_ERROR_MSG("Failed to allocate type_hash_c_str.");
    return nullptr;
  }
  auto free_type_hash_c_str = rcpputils::make_scope_exit(
    [&allocator, &type_hash_c_str]() {
      allocator->deallocate(type_hash_c_str, allocator->state);
    });

  z_session_t session = context_impl->session();

  // Everything above succeeded and is setup properly.  Now declare a subscriber
  // with Zenoh; after this, callbacks may come in at any time.
  sub_data->entity = rmw_zenoh_cpp::liveliness::Entity::make(
    z_info_zid(session),
    std::to_string(node_data->id),
    std::to_string(
      context_impl->get_next_entity_id()),
    rmw_zenoh_cpp::liveliness::EntityType::Subscription,
    rmw_zenoh_cpp::liveliness::NodeInfo{
      node->context->actual_domain_id, node->namespace_, node->name, context_impl->enclave()},
    rmw_zenoh_cpp::liveliness::TopicInfo{
      node->context->actual_domain_id,
      rmw_subscription->topic_name,
      sub_data->type_support->get_name(),
      type_hash_c_str,
      sub_data->adapted_qos_profile}
  );
  if (sub_data->entity == nullptr) {
    RMW_ZENOH_LOG_ERROR_NAMED(
      "rmw_zenoh_cpp",
      "Unable to generate keyexpr for liveliness token for the subscription %s.",
      rmw_subscription->topic_name);
    return nullptr;
  }
  z_owned_closure_sample_t callback = z_closure(rmw_zenoh_cpp::sub_data_handler, nullptr, sub_data);
  z_owned_keyexpr_t keyexpr = z_keyexpr_new(sub_data->entity->topic_info()->topic_keyexpr_.c_str());
  auto always_free_ros_keyexpr = rcpputils::make_scope_exit(
    [&keyexpr]() {
      z_keyexpr_drop(z_move(keyexpr));
    });
  if (!z_keyexpr_check(&keyexpr)) {
    RMW_SET_ERROR_MSG("unable to create zenoh keyexpr.");
    return nullptr;
  }
  // Instantiate the subscription with suitable options depending on the
  // adapted_qos_profile.
  // TODO(Yadunund): Rely on a separate function to return the sub
  // as we start supporting more qos settings.
  z_owned_str_t owned_key_str = z_keyexpr_to_string(z_loan(keyexpr));
  auto always_drop_keystr = rcpputils::make_scope_exit(
    [&owned_key_str]() {
      z_drop(z_move(owned_key_str));
    });

  if (sub_data->adapted_qos_profile.durability == RMW_QOS_POLICY_DURABILITY_TRANSIENT_LOCAL) {
    ze_querying_subscriber_options_t sub_options = ze_querying_subscriber_options_default();
    // Make the initial query to hit all the PublicationCaches, using a query_selector with
    // '*' in place of the queryable_prefix of each PublicationCache
    const std::string selector = "*/" +
      sub_data->entity->topic_info()->topic_keyexpr_;
    sub_options.query_selector = z_keyexpr(selector.c_str());
    // Tell the PublicationCache's Queryable that the query accepts any key expression as a reply.
    // By default a query accepts only replies that matches its query selector.
    // This allows us to selectively query certain PublicationCaches when defining the
    // set_querying_subscriber_callback below.
    sub_options.query_accept_replies = ZCU_REPLY_KEYEXPR_ANY;
    // As this initial query is now using a "*", the query target is not COMPLETE.
    sub_options.query_target = Z_QUERY_TARGET_ALL;
    // We set consolidation to none as we need to receive transient local messages
    // from a number of publishers. Eg: To receive TF data published over /tf_static
    // by various publishers.
    sub_options.query_consolidation = z_query_consolidation_none();
    if (sub_data->adapted_qos_profile.reliability == RMW_QOS_POLICY_RELIABILITY_RELIABLE) {
      sub_options.reliability = Z_RELIABILITY_RELIABLE;
    }
    sub_data->sub = ze_declare_querying_subscriber(
      session,
      z_loan(keyexpr),
      z_move(callback),
      &sub_options
    );
    if (!z_check(std::get<ze_owned_querying_subscriber_t>(sub_data->sub))) {
      RMW_SET_ERROR_MSG("unable to create zenoh subscription");
      return nullptr;
    }
    // Register the querying subscriber with the graph cache to get latest
    // messages from publishers that were discovered after their first publication.
<<<<<<< HEAD
    context_impl->graph_cache()->set_querying_subscriber_callback(
      sub_data->entity->topic_info()->topic_keyexpr_,
=======
    context_impl->graph_cache->set_querying_subscriber_callback(
      sub_data,
>>>>>>> 8e883bcf
      [sub_data](const std::string & queryable_prefix) -> void
      {
        if (sub_data == nullptr) {
          return;
        }
        const std::string selector = queryable_prefix +
        "/" +
        sub_data->entity->topic_info()->topic_keyexpr_;
        RMW_ZENOH_LOG_DEBUG_NAMED(
          "rmw_zenoh_cpp",
          "QueryingSubscriberCallback triggered over %s.",
          selector.c_str()
        );
        z_get_options_t opts = z_get_options_default();
        opts.timeout_ms = std::numeric_limits<uint64_t>::max();
        opts.consolidation = z_query_consolidation_latest();
        opts.accept_replies = ZCU_REPLY_KEYEXPR_ANY;
        ze_querying_subscriber_get(
          z_loan(std::get<ze_owned_querying_subscriber_t>(sub_data->sub)),
          z_keyexpr(selector.c_str()),
          &opts
        );
      }
    );
  } else {
    // Create a regular subscriber for all other durability settings.
    z_subscriber_options_t sub_options = z_subscriber_options_default();
    if (qos_profile->reliability == RMW_QOS_POLICY_RELIABILITY_RELIABLE) {
      sub_options.reliability = Z_RELIABILITY_RELIABLE;
    }
    sub_data->sub = z_declare_subscriber(
      session,
      z_loan(keyexpr),
      z_move(callback),
      &sub_options
    );
    if (!z_check(std::get<z_owned_subscriber_t>(sub_data->sub))) {
      RMW_SET_ERROR_MSG("unable to create zenoh subscription");
      return nullptr;
    }
  }

  auto undeclare_z_sub = rcpputils::make_scope_exit(
    [sub_data]() {
      z_owned_subscriber_t * sub = std::get_if<z_owned_subscriber_t>(&sub_data->sub);
      if (sub == nullptr || z_undeclare_subscriber(sub)) {
        RMW_SET_ERROR_MSG("failed to undeclare sub");
      } else {
        ze_owned_querying_subscriber_t * querying_sub =
        std::get_if<ze_owned_querying_subscriber_t>(&sub_data->sub);
        if (querying_sub == nullptr || ze_undeclare_querying_subscriber(querying_sub)) {
          RMW_SET_ERROR_MSG("failed to undeclare sub");
        }
      }
    });

  // Publish to the graph that a new subscription is in town.
  sub_data->token = zc_liveliness_declare_token(
    session,
    z_keyexpr(sub_data->entity->liveliness_keyexpr().c_str()),
    NULL
  );
  auto free_token = rcpputils::make_scope_exit(
    [sub_data]() {
      if (sub_data != nullptr) {
        z_drop(z_move(sub_data->token));
      }
    });
  if (!z_check(sub_data->token)) {
    RMW_ZENOH_LOG_ERROR_NAMED(
      "rmw_zenoh_cpp",
      "Unable to create liveliness token for the subscription.");
    return nullptr;
  }

  rmw_subscription->data = sub_data;

  free_token.cancel();
  undeclare_z_sub.cancel();
  free_topic_name.cancel();
  destruct_msg_type_support.cancel();
  free_type_support.cancel();
  destruct_sub_data.cancel();
  free_sub_data.cancel();
  free_rmw_subscription.cancel();

  return rmw_subscription;
}

//==============================================================================
/// Finalize a given subscription handle, reclaim the resources, and deallocate the subscription
rmw_ret_t
rmw_destroy_subscription(rmw_node_t * node, rmw_subscription_t * subscription)
{
  RMW_CHECK_ARGUMENT_FOR_NULL(node, RMW_RET_INVALID_ARGUMENT);
  RMW_CHECK_ARGUMENT_FOR_NULL(node->context, RMW_RET_INVALID_ARGUMENT);
  RMW_CHECK_ARGUMENT_FOR_NULL(node->context->impl, RMW_RET_INVALID_ARGUMENT);
  rmw_context_impl_s * context_impl = static_cast<rmw_context_impl_s *>(node->context->impl);
  RMW_CHECK_ARGUMENT_FOR_NULL(context_impl, RMW_RET_INVALID_ARGUMENT);
  RMW_CHECK_ARGUMENT_FOR_NULL(subscription, RMW_RET_INVALID_ARGUMENT);
  RMW_CHECK_TYPE_IDENTIFIERS_MATCH(
    node,
    node->implementation_identifier,
    rmw_zenoh_cpp::rmw_zenoh_identifier,
    return RMW_RET_INCORRECT_RMW_IMPLEMENTATION);
  RMW_CHECK_TYPE_IDENTIFIERS_MATCH(
    subscription,
    subscription->implementation_identifier,
    rmw_zenoh_cpp::rmw_zenoh_identifier,
    return RMW_RET_INCORRECT_RMW_IMPLEMENTATION);

  rmw_ret_t ret = RMW_RET_OK;

  rcutils_allocator_t * allocator = &node->context->options.allocator;

  auto sub_data = static_cast<rmw_zenoh_cpp::rmw_subscription_data_t *>(subscription->data);
  if (sub_data != nullptr) {
    // Publish to the graph that a subscription has ridden off into the sunset
    zc_liveliness_undeclare_token(z_move(sub_data->token));

    RMW_TRY_DESTRUCTOR(sub_data->type_support->~MessageTypeSupport(), MessageTypeSupport, );
    allocator->deallocate(sub_data->type_support, allocator->state);

    z_owned_subscriber_t * sub = std::get_if<z_owned_subscriber_t>(&sub_data->sub);
    if (sub != nullptr) {
      if (z_undeclare_subscriber(sub)) {
        RMW_SET_ERROR_MSG("failed to undeclare sub");
        ret = RMW_RET_ERROR;
      }
    } else {
      ze_owned_querying_subscriber_t * querying_sub =
        std::get_if<ze_owned_querying_subscriber_t>(&sub_data->sub);
      if (querying_sub == nullptr || ze_undeclare_querying_subscriber(querying_sub)) {
        RMW_SET_ERROR_MSG("failed to undeclare sub");
        ret = RMW_RET_ERROR;
      }
      // Also remove the registered callback from the GraphCache.
      context_impl->graph_cache->remove_querying_subscriber_callback(sub_data);
    }

    // Remove any event callbacks registered to this subscription.
    context_impl->graph_cache->remove_qos_event_callbacks(sub_data->entity);

    RMW_TRY_DESTRUCTOR(sub_data->~rmw_subscription_data_t(), rmw_subscription_data_t, );
    allocator->deallocate(sub_data, allocator->state);
  }
  allocator->deallocate(const_cast<char *>(subscription->topic_name), allocator->state);
  allocator->deallocate(subscription, allocator->state);

  return ret;
}

//==============================================================================
/// Retrieve the number of matched publishers to a subscription.
rmw_ret_t
rmw_subscription_count_matched_publishers(
  const rmw_subscription_t * subscription,
  size_t * publisher_count)
{
  RMW_CHECK_ARGUMENT_FOR_NULL(subscription, RMW_RET_INVALID_ARGUMENT);
  RMW_CHECK_ARGUMENT_FOR_NULL(subscription->data, RMW_RET_INVALID_ARGUMENT);
  RMW_CHECK_TYPE_IDENTIFIERS_MATCH(
    subscription,
    subscription->implementation_identifier,
    rmw_zenoh_cpp::rmw_zenoh_identifier,
    return RMW_RET_INCORRECT_RMW_IMPLEMENTATION);
  RMW_CHECK_ARGUMENT_FOR_NULL(publisher_count, RMW_RET_INVALID_ARGUMENT);

  rmw_zenoh_cpp::rmw_subscription_data_t * sub_data =
    static_cast<rmw_zenoh_cpp::rmw_subscription_data_t *>(subscription->data);
  RMW_CHECK_ARGUMENT_FOR_NULL(sub_data, RMW_RET_INVALID_ARGUMENT);
  RMW_CHECK_ARGUMENT_FOR_NULL(sub_data->context, RMW_RET_INVALID_ARGUMENT);
  rmw_context_impl_t * context_impl = static_cast<rmw_context_impl_t *>(sub_data->context->impl);
  RMW_CHECK_ARGUMENT_FOR_NULL(context_impl, RMW_RET_INVALID_ARGUMENT);

  return context_impl->graph_cache()->subscription_count_matched_publishers(
    subscription, publisher_count);
}

//==============================================================================
/// Retrieve the actual qos settings of the subscription.
rmw_ret_t
rmw_subscription_get_actual_qos(
  const rmw_subscription_t * subscription,
  rmw_qos_profile_t * qos)
{
  RMW_CHECK_ARGUMENT_FOR_NULL(subscription, RMW_RET_INVALID_ARGUMENT);
  RMW_CHECK_TYPE_IDENTIFIERS_MATCH(
    subscription,
    subscription->implementation_identifier,
    rmw_zenoh_cpp::rmw_zenoh_identifier,
    return RMW_RET_INCORRECT_RMW_IMPLEMENTATION);
  RMW_CHECK_ARGUMENT_FOR_NULL(qos, RMW_RET_INVALID_ARGUMENT);

  auto sub_data = static_cast<rmw_zenoh_cpp::rmw_subscription_data_t *>(subscription->data);
  RMW_CHECK_ARGUMENT_FOR_NULL(sub_data, RMW_RET_INVALID_ARGUMENT);

  *qos = sub_data->adapted_qos_profile;
  return RMW_RET_OK;
}

//==============================================================================
/// Set the content filter options for the subscription.
rmw_ret_t
rmw_subscription_set_content_filter(
  rmw_subscription_t * subscription,
  const rmw_subscription_content_filter_options_t * options)
{
  // Re-enable test in rclcpp when this feature is implemented
  // https://github.com/ros2/rclcpp/pull/2627
  static_cast<void>(subscription);
  static_cast<void>(options);
  return RMW_RET_UNSUPPORTED;
}

//==============================================================================
/// Retrieve the content filter options of the subscription.
rmw_ret_t
rmw_subscription_get_content_filter(
  const rmw_subscription_t * subscription,
  rcutils_allocator_t * allocator,
  rmw_subscription_content_filter_options_t * options)
{
  // Re-enable test in rclcpp when this feature is implemented
  // https://github.com/ros2/rclcpp/pull/2627
  static_cast<void>(subscription);
  static_cast<void>(allocator);
  static_cast<void>(options);
  return RMW_RET_UNSUPPORTED;
}

namespace
{
rmw_ret_t
__rmw_take_one(
  rmw_zenoh_cpp::rmw_subscription_data_t * sub_data,
  void * ros_message,
  rmw_message_info_t * message_info,
  bool * taken)
{
  *taken = false;

  std::unique_ptr<rmw_zenoh_cpp::saved_msg_data> msg_data = sub_data->pop_next_message();
  if (msg_data == nullptr) {
    // There are no more messages to take.
    return RMW_RET_OK;
  }

  // Object that manages the raw buffer
  eprosima::fastcdr::FastBuffer fastbuffer(
    reinterpret_cast<char *>(const_cast<uint8_t *>(msg_data->payload.payload.start)),
    msg_data->payload.payload.len);

  // Object that serializes the data
  rmw_zenoh_cpp::Cdr deser(fastbuffer);
  if (!sub_data->type_support->deserialize_ros_message(
      deser.get_cdr(),
      ros_message,
      sub_data->type_support_impl))
  {
    RMW_SET_ERROR_MSG("could not deserialize ROS message");
    return RMW_RET_ERROR;
  }

  if (message_info != nullptr) {
    message_info->source_timestamp = msg_data->source_timestamp;
    message_info->received_timestamp = msg_data->recv_timestamp;
    message_info->publication_sequence_number = msg_data->sequence_number;
    // TODO(clalancette): fill in reception_sequence_number
    message_info->reception_sequence_number = 0;
    message_info->publisher_gid.implementation_identifier = rmw_zenoh_cpp::rmw_zenoh_identifier;
    memcpy(message_info->publisher_gid.data, msg_data->publisher_gid, RMW_GID_STORAGE_SIZE);
    message_info->from_intra_process = false;
  }

  *taken = true;

  return RMW_RET_OK;
}
}  // namespace

//==============================================================================
/// Take an incoming ROS message.
rmw_ret_t
rmw_take(
  const rmw_subscription_t * subscription,
  void * ros_message,
  bool * taken,
  rmw_subscription_allocation_t * allocation)
{
  static_cast<void>(allocation);

  RMW_CHECK_ARGUMENT_FOR_NULL(subscription, RMW_RET_INVALID_ARGUMENT);
  RMW_CHECK_ARGUMENT_FOR_NULL(subscription->topic_name, RMW_RET_ERROR);
  RMW_CHECK_ARGUMENT_FOR_NULL(subscription->data, RMW_RET_ERROR);
  RMW_CHECK_ARGUMENT_FOR_NULL(ros_message, RMW_RET_INVALID_ARGUMENT);
  RMW_CHECK_ARGUMENT_FOR_NULL(taken, RMW_RET_INVALID_ARGUMENT);
  RMW_CHECK_TYPE_IDENTIFIERS_MATCH(
    subscription handle,
    subscription->implementation_identifier, rmw_zenoh_cpp::rmw_zenoh_identifier,
    return RMW_RET_INCORRECT_RMW_IMPLEMENTATION);

  *taken = false;

  auto sub_data = static_cast<rmw_zenoh_cpp::rmw_subscription_data_t *>(subscription->data);
  RMW_CHECK_ARGUMENT_FOR_NULL(sub_data, RMW_RET_INVALID_ARGUMENT);

  return __rmw_take_one(sub_data, ros_message, nullptr, taken);
}

//==============================================================================
/// Take an incoming ROS message with its metadata.
rmw_ret_t
rmw_take_with_info(
  const rmw_subscription_t * subscription,
  void * ros_message,
  bool * taken,
  rmw_message_info_t * message_info,
  rmw_subscription_allocation_t * allocation)
{
  static_cast<void>(allocation);

  RMW_CHECK_ARGUMENT_FOR_NULL(subscription, RMW_RET_INVALID_ARGUMENT);
  RMW_CHECK_ARGUMENT_FOR_NULL(subscription->topic_name, RMW_RET_ERROR);
  RMW_CHECK_ARGUMENT_FOR_NULL(subscription->data, RMW_RET_ERROR);
  RMW_CHECK_ARGUMENT_FOR_NULL(ros_message, RMW_RET_INVALID_ARGUMENT);
  RMW_CHECK_ARGUMENT_FOR_NULL(message_info, RMW_RET_INVALID_ARGUMENT);
  RMW_CHECK_ARGUMENT_FOR_NULL(taken, RMW_RET_INVALID_ARGUMENT);
  RMW_CHECK_TYPE_IDENTIFIERS_MATCH(
    subscription handle,
    subscription->implementation_identifier, rmw_zenoh_cpp::rmw_zenoh_identifier,
    return RMW_RET_INCORRECT_RMW_IMPLEMENTATION);

  *taken = false;

  auto sub_data = static_cast<rmw_zenoh_cpp::rmw_subscription_data_t *>(subscription->data);
  RMW_CHECK_ARGUMENT_FOR_NULL(sub_data, RMW_RET_INVALID_ARGUMENT);

  return __rmw_take_one(sub_data, ros_message, message_info, taken);
}

//==============================================================================
/// Take multiple incoming ROS messages with their metadata.
rmw_ret_t
rmw_take_sequence(
  const rmw_subscription_t * subscription,
  size_t count,
  rmw_message_sequence_t * message_sequence,
  rmw_message_info_sequence_t * message_info_sequence,
  size_t * taken,
  rmw_subscription_allocation_t * allocation)
{
  static_cast<void>(allocation);

  RMW_CHECK_ARGUMENT_FOR_NULL(subscription, RMW_RET_INVALID_ARGUMENT);
  RMW_CHECK_ARGUMENT_FOR_NULL(subscription->topic_name, RMW_RET_ERROR);
  RMW_CHECK_ARGUMENT_FOR_NULL(subscription->data, RMW_RET_ERROR);
  RMW_CHECK_ARGUMENT_FOR_NULL(message_sequence, RMW_RET_INVALID_ARGUMENT);
  RMW_CHECK_ARGUMENT_FOR_NULL(message_info_sequence, RMW_RET_INVALID_ARGUMENT);
  RMW_CHECK_ARGUMENT_FOR_NULL(taken, RMW_RET_INVALID_ARGUMENT);
  RMW_CHECK_TYPE_IDENTIFIERS_MATCH(
    subscription handle,
    subscription->implementation_identifier, rmw_zenoh_cpp::rmw_zenoh_identifier,
    return RMW_RET_INCORRECT_RMW_IMPLEMENTATION);

  if (0u == count) {
    RMW_SET_ERROR_MSG("count cannot be 0");
    return RMW_RET_INVALID_ARGUMENT;
  }

  if (count > message_sequence->capacity) {
    RMW_SET_ERROR_MSG("Insuffient capacity in message_sequence");
    return RMW_RET_INVALID_ARGUMENT;
  }

  if (count > message_info_sequence->capacity) {
    RMW_SET_ERROR_MSG("Insuffient capacity in message_info_sequence");
    return RMW_RET_INVALID_ARGUMENT;
  }

  if (count > (std::numeric_limits<uint32_t>::max)()) {
    RMW_SET_ERROR_MSG_WITH_FORMAT_STRING(
      "Cannot take %zu samples at once, limit is %" PRIu32,
      count, (std::numeric_limits<uint32_t>::max)());
    return RMW_RET_ERROR;
  }

  *taken = 0;

  auto sub_data = static_cast<rmw_zenoh_cpp::rmw_subscription_data_t *>(subscription->data);
  RMW_CHECK_ARGUMENT_FOR_NULL(sub_data, RMW_RET_INVALID_ARGUMENT);

  if (sub_data->context->impl->is_shutdown()) {
    return RMW_RET_OK;
  }

  rmw_ret_t ret;

  while (*taken < count) {
    bool one_taken = false;

    ret = __rmw_take_one(
      sub_data, message_sequence->data[*taken],
      &message_info_sequence->data[*taken], &one_taken);
    if (ret != RMW_RET_OK) {
      // If we are taking a sequence and the 2nd take in the sequence failed, we'll report
      // RMW_RET_ERROR to the caller, but we will *also* tell the caller that there are valid
      // messages already taken (via the message_sequence size).  It is up to the caller to deal
      // with that situation appropriately.
      break;
    }

    if (!one_taken) {
      // No error, but there was nothing left to be taken, so break out of the loop
      break;
    }

    (*taken)++;
  }

  message_sequence->size = *taken;
  message_info_sequence->size = *taken;

  return ret;
}

//==============================================================================
namespace
{
rmw_ret_t
__rmw_take_serialized(
  const rmw_subscription_t * subscription,
  rmw_serialized_message_t * serialized_message,
  bool * taken,
  rmw_message_info_t * message_info)
{
  RMW_CHECK_ARGUMENT_FOR_NULL(subscription, RMW_RET_INVALID_ARGUMENT);
  RMW_CHECK_ARGUMENT_FOR_NULL(subscription->topic_name, RMW_RET_ERROR);
  RMW_CHECK_ARGUMENT_FOR_NULL(subscription->data, RMW_RET_ERROR);
  RMW_CHECK_ARGUMENT_FOR_NULL(serialized_message, RMW_RET_INVALID_ARGUMENT);
  RMW_CHECK_ARGUMENT_FOR_NULL(taken, RMW_RET_INVALID_ARGUMENT);
  RMW_CHECK_ARGUMENT_FOR_NULL(message_info, RMW_RET_INVALID_ARGUMENT);
  RMW_CHECK_TYPE_IDENTIFIERS_MATCH(
    subscription handle,
    subscription->implementation_identifier, rmw_zenoh_cpp::rmw_zenoh_identifier,
    return RMW_RET_INCORRECT_RMW_IMPLEMENTATION);

  *taken = false;

  auto sub_data = static_cast<rmw_zenoh_cpp::rmw_subscription_data_t *>(subscription->data);
  RMW_CHECK_ARGUMENT_FOR_NULL(sub_data, RMW_RET_INVALID_ARGUMENT);

  if (sub_data->context->impl->is_shutdown()) {
    return RMW_RET_OK;
  }

  // RETRIEVE SERIALIZED MESSAGE ===============================================

  std::unique_ptr<rmw_zenoh_cpp::saved_msg_data> msg_data = sub_data->pop_next_message();
  if (msg_data == nullptr) {
    // This tells rcl that the check for a new message was done, but no messages have come in yet.
    return RMW_RET_OK;
  }

  if (serialized_message->buffer_capacity < msg_data->payload.payload.len) {
    rmw_ret_t ret =
      rmw_serialized_message_resize(serialized_message, msg_data->payload.payload.len);
    if (ret != RMW_RET_OK) {
      return ret;  // Error message already set
    }
  }
  serialized_message->buffer_length = msg_data->payload.payload.len;
  memcpy(
    serialized_message->buffer, msg_data->payload.payload.start,
    msg_data->payload.payload.len);

  *taken = true;

  if (message_info != nullptr) {
    message_info->source_timestamp = msg_data->source_timestamp;
    message_info->received_timestamp = msg_data->recv_timestamp;
    message_info->publication_sequence_number = msg_data->sequence_number;
    // TODO(clalancette): fill in reception_sequence_number
    message_info->reception_sequence_number = 0;
    message_info->publisher_gid.implementation_identifier = rmw_zenoh_cpp::rmw_zenoh_identifier;
    memcpy(message_info->publisher_gid.data, msg_data->publisher_gid, RMW_GID_STORAGE_SIZE);
    message_info->from_intra_process = false;
  }

  return RMW_RET_OK;
}
}  // namespace

//==============================================================================
/// Take an incoming ROS message as a byte stream.
rmw_ret_t
rmw_take_serialized_message(
  const rmw_subscription_t * subscription,
  rmw_serialized_message_t * serialized_message,
  bool * taken,
  rmw_subscription_allocation_t * allocation)
{
  static_cast<void>(allocation);

  return __rmw_take_serialized(subscription, serialized_message, taken, nullptr);
}

//==============================================================================
/// Take an incoming ROS message as a byte stream with its metadata.
rmw_ret_t
rmw_take_serialized_message_with_info(
  const rmw_subscription_t * subscription,
  rmw_serialized_message_t * serialized_message,
  bool * taken,
  rmw_message_info_t * message_info,
  rmw_subscription_allocation_t * allocation)
{
  static_cast<void>(allocation);

  return __rmw_take_serialized(subscription, serialized_message, taken, message_info);
}

//==============================================================================
/// Take an incoming ROS message, loaned by the middleware.
rmw_ret_t
rmw_take_loaned_message(
  const rmw_subscription_t * subscription,
  void ** loaned_message,
  bool * taken,
  rmw_subscription_allocation_t * allocation)
{
  static_cast<void>(subscription);
  static_cast<void>(loaned_message);
  static_cast<void>(taken);
  static_cast<void>(allocation);
  return RMW_RET_UNSUPPORTED;
}

//==============================================================================
/// Take a loaned message and with its additional message information.
rmw_ret_t
rmw_take_loaned_message_with_info(
  const rmw_subscription_t * subscription,
  void ** loaned_message,
  bool * taken,
  rmw_message_info_t * message_info,
  rmw_subscription_allocation_t * allocation)
{
  static_cast<void>(subscription);
  static_cast<void>(loaned_message);
  static_cast<void>(taken);
  static_cast<void>(message_info);
  static_cast<void>(allocation);
  return RMW_RET_UNSUPPORTED;
}

//==============================================================================
/// Return a loaned ROS message previously taken from a subscription.
rmw_ret_t
rmw_return_loaned_message_from_subscription(
  const rmw_subscription_t * subscription,
  void * loaned_message)
{
  static_cast<void>(subscription);
  static_cast<void>(loaned_message);
  return RMW_RET_UNSUPPORTED;
}

//==============================================================================
/// Create a service client that can send requests to and receive replies from a service server.
rmw_client_t *
rmw_create_client(
  const rmw_node_t * node,
  const rosidl_service_type_support_t * type_supports,
  const char * service_name,
  const rmw_qos_profile_t * qos_profile)
{
  RMW_CHECK_ARGUMENT_FOR_NULL(node, nullptr);

  RMW_CHECK_TYPE_IDENTIFIERS_MATCH(
    node,
    node->implementation_identifier,
    rmw_zenoh_cpp::rmw_zenoh_identifier,
    return nullptr);

  RMW_CHECK_ARGUMENT_FOR_NULL(service_name, nullptr);
  if (strlen(service_name) == 0) {
    RMW_SET_ERROR_MSG("service name is empty string");
    return nullptr;
  }
  RMW_CHECK_ARGUMENT_FOR_NULL(qos_profile, nullptr);
  RMW_CHECK_ARGUMENT_FOR_NULL(type_supports, nullptr);

  RMW_CHECK_FOR_NULL_WITH_MSG(
    node->context,
    "expected initialized context",
    return nullptr);
  RMW_CHECK_FOR_NULL_WITH_MSG(
    node->context->impl,
    "expected initialized context impl",
    return nullptr);
  rmw_context_impl_s * context_impl = static_cast<rmw_context_impl_s *>(
    node->context->impl);
  RMW_CHECK_FOR_NULL_WITH_MSG(
    context_impl,
    "unable to get rmw_context_impl_s",
    return nullptr);
  if (!context_impl->session_is_valid()) {
    RMW_SET_ERROR_MSG("zenoh session is invalid");
    return nullptr;
  }
  RMW_CHECK_ARGUMENT_FOR_NULL(node->data, nullptr);
  const rmw_zenoh_cpp::rmw_node_data_t * node_data =
    static_cast<rmw_zenoh_cpp::rmw_node_data_t *>(node->data);
  if (node_data == nullptr) {
    RMW_SET_ERROR_MSG(
      "Unable to create client as node data is invalid.");
    return nullptr;
  }

  rcutils_allocator_t * allocator = &node->context->options.allocator;

  // Validate service name
  int validation_result;

  if (rmw_validate_full_topic_name(service_name, &validation_result, nullptr) != RMW_RET_OK) {
    RMW_SET_ERROR_MSG("rmw_validate_full_topic_name failed");
    return nullptr;
  }

  if (validation_result != RMW_TOPIC_VALID && !qos_profile->avoid_ros_namespace_conventions) {
    RMW_SET_ERROR_MSG_WITH_FORMAT_STRING("service name is malformed: %s", service_name);
    return nullptr;
  }

  // client data
  rmw_client_t * rmw_client = static_cast<rmw_client_t *>(allocator->zero_allocate(
      1,
      sizeof(rmw_client_t),
      allocator->state));
  RMW_CHECK_FOR_NULL_WITH_MSG(
    rmw_client,
    "failed to allocate memory for the client",
    return nullptr);

  auto free_rmw_client = rcpputils::make_scope_exit(
    [rmw_client, allocator]() {
      allocator->deallocate(rmw_client, allocator->state);
    });

  auto client_data = static_cast<rmw_zenoh_cpp::rmw_client_data_t *>(
    allocator->allocate(sizeof(rmw_zenoh_cpp::rmw_client_data_t), allocator->state));
  RMW_CHECK_FOR_NULL_WITH_MSG(
    client_data,
    "failed to allocate memory for client data",
    return nullptr);
  auto free_client_data = rcpputils::make_scope_exit(
    [client_data, allocator]() {
      allocator->deallocate(client_data, allocator->state);
    });

  RMW_TRY_PLACEMENT_NEW(client_data, client_data, return nullptr, rmw_zenoh_cpp::rmw_client_data_t);
  auto destruct_client_data = rcpputils::make_scope_exit(
    [client_data]() {
      RMW_TRY_DESTRUCTOR_FROM_WITHIN_FAILURE(
        client_data->~rmw_client_data_t(),
        rmw_zenoh_cpp::rmw_client_data_t);
    });

  generate_random_gid(client_data->client_gid);

  // Adapt any 'best available' QoS options
  client_data->adapted_qos_profile = *qos_profile;
  rmw_ret_t ret = rmw_zenoh_cpp::QoS::get().best_available_qos(
    nullptr, nullptr, &client_data->adapted_qos_profile, nullptr);
  if (RMW_RET_OK != ret) {
    RMW_SET_ERROR_MSG("Failed to obtain adapted_qos_profile.");
    return nullptr;
  }

  // Obtain the type support
  const rosidl_service_type_support_t * type_support = find_service_type_support(type_supports);
  if (type_support == nullptr) {
    // error was already set by find_service_type_support
    return nullptr;
  }

  auto service_members = static_cast<const service_type_support_callbacks_t *>(type_support->data);
  auto request_members = static_cast<const message_type_support_callbacks_t *>(
    service_members->request_members_->data);
  auto response_members = static_cast<const message_type_support_callbacks_t *>(
    service_members->response_members_->data);

  client_data->context = node->context;
  client_data->typesupport_identifier = type_support->typesupport_identifier;
  client_data->type_hash = type_support->get_type_hash_func(type_support);
  client_data->request_type_support_impl = request_members;
  client_data->response_type_support_impl = response_members;

  // Request type support
  client_data->request_type_support = static_cast<rmw_zenoh_cpp::RequestTypeSupport *>(
    allocator->allocate(sizeof(rmw_zenoh_cpp::RequestTypeSupport), allocator->state));

  RMW_CHECK_FOR_NULL_WITH_MSG(
    client_data->request_type_support,
    "Failed to allocate rmw_zenoh_cpp::RequestTypeSupport",
    return nullptr);
  auto free_request_type_support = rcpputils::make_scope_exit(
    [client_data, allocator]() {
      allocator->deallocate(client_data->request_type_support, allocator->state);
    });

  RMW_TRY_PLACEMENT_NEW(
    client_data->request_type_support,
    client_data->request_type_support,
    return nullptr,
    rmw_zenoh_cpp::RequestTypeSupport, service_members);
  auto destruct_request_type_support = rcpputils::make_scope_exit(
    [client_data]() {
      RMW_TRY_DESTRUCTOR_FROM_WITHIN_FAILURE(
        client_data->request_type_support->~RequestTypeSupport(),
        rmw_zenoh_cpp::RequestTypeSupport);
    });

  // Response type support
  client_data->response_type_support = static_cast<rmw_zenoh_cpp::ResponseTypeSupport *>(
    allocator->allocate(sizeof(rmw_zenoh_cpp::ResponseTypeSupport), allocator->state));

  RMW_CHECK_FOR_NULL_WITH_MSG(
    client_data->response_type_support,
    "Failed to allocate rmw_zenoh_cpp::ResponseTypeSupport",
    return nullptr);
  auto free_response_type_support = rcpputils::make_scope_exit(
    [client_data, allocator]() {
      allocator->deallocate(client_data->response_type_support, allocator->state);
    });

  RMW_TRY_PLACEMENT_NEW(
    client_data->response_type_support,
    client_data->response_type_support,
    return nullptr,
    rmw_zenoh_cpp::ResponseTypeSupport, service_members);
  auto destruct_response_type_support = rcpputils::make_scope_exit(
    [client_data]() {
      RMW_TRY_DESTRUCTOR_FROM_WITHIN_FAILURE(
        client_data->response_type_support->~ResponseTypeSupport(),
        rmw_zenoh_cpp::ResponseTypeSupport);
    });

  // Populate the rmw_client.
  rmw_client->implementation_identifier = rmw_zenoh_cpp::rmw_zenoh_identifier;
  rmw_client->service_name = rcutils_strdup(service_name, *allocator);
  RMW_CHECK_FOR_NULL_WITH_MSG(
    rmw_client->service_name,
    "failed to allocate client name",
    return nullptr);
  auto free_service_name = rcpputils::make_scope_exit(
    [rmw_client, allocator]() {
      allocator->deallocate(const_cast<char *>(rmw_client->service_name), allocator->state);
    });

  // Note: Service request/response types will contain a suffix Request_ or Response_.
  // We remove the suffix when appending the type to the liveliness tokens for
  // better reusability within GraphCache.
  std::string service_type = client_data->request_type_support->get_name();
  size_t suffix_substring_position = service_type.find("Request_");
  if (std::string::npos != suffix_substring_position) {
    service_type = service_type.substr(0, suffix_substring_position);
  } else {
    RMW_ZENOH_LOG_ERROR_NAMED(
      "rmw_zenoh_cpp",
      "Unexpected type %s for client %s. Report this bug",
      service_type.c_str(), rmw_client->service_name);
    return nullptr;
  }

  // Convert the type hash to a string so that it can be included in
  // the keyexpr.
  char * type_hash_c_str = nullptr;
  rcutils_ret_t stringify_ret = rosidl_stringify_type_hash(
    client_data->type_hash,
    *allocator,
    &type_hash_c_str);
  if (RCUTILS_RET_BAD_ALLOC == stringify_ret) {
    RMW_SET_ERROR_MSG("Failed to allocate type_hash_c_str.");
    return nullptr;
  }
  auto free_type_hash_c_str = rcpputils::make_scope_exit(
    [&allocator, &type_hash_c_str]() {
      allocator->deallocate(type_hash_c_str, allocator->state);
    });

  z_session_t session = context_impl->session();
  client_data->entity = rmw_zenoh_cpp::liveliness::Entity::make(
    z_info_zid(session),
    std::to_string(node_data->id),
    std::to_string(
      context_impl->get_next_entity_id()),
    rmw_zenoh_cpp::liveliness::EntityType::Client,
    rmw_zenoh_cpp::liveliness::NodeInfo{
      node->context->actual_domain_id, node->namespace_, node->name, context_impl->enclave()},
    rmw_zenoh_cpp::liveliness::TopicInfo{
      node->context->actual_domain_id,
      rmw_client->service_name,
      std::move(service_type),
      type_hash_c_str,
      client_data->adapted_qos_profile}
  );
  if (client_data->entity == nullptr) {
    RMW_ZENOH_LOG_ERROR_NAMED(
      "rmw_zenoh_cpp",
      "Unable to generate keyexpr for liveliness token for the client %s.",
      rmw_client->service_name);
    return nullptr;
  }

  client_data->keyexpr = z_keyexpr_new(client_data->entity->topic_info()->topic_keyexpr_.c_str());
  auto free_ros_keyexpr = rcpputils::make_scope_exit(
    [client_data]() {
      z_keyexpr_drop(z_move(client_data->keyexpr));
    });
  if (!z_keyexpr_check(&client_data->keyexpr)) {
    RMW_SET_ERROR_MSG("unable to create zenoh keyexpr.");
    return nullptr;
  }

  client_data->token = zc_liveliness_declare_token(
    session,
    z_keyexpr(client_data->entity->liveliness_keyexpr().c_str()),
    NULL
  );
  auto free_token = rcpputils::make_scope_exit(
    [client_data]() {
      if (client_data != nullptr) {
        z_drop(z_move(client_data->token));
      }
    });
  if (!z_check(client_data->token)) {
    RMW_ZENOH_LOG_ERROR_NAMED(
      "rmw_zenoh_cpp",
      "Unable to create liveliness token for the client.");
    return nullptr;
  }

  rmw_client->data = client_data;

  free_token.cancel();
  free_rmw_client.cancel();
  free_client_data.cancel();
  destruct_request_type_support.cancel();
  free_request_type_support.cancel();
  destruct_response_type_support.cancel();
  free_response_type_support.cancel();
  destruct_client_data.cancel();
  free_service_name.cancel();
  free_ros_keyexpr.cancel();

  return rmw_client;
}

//==============================================================================
/// Destroy and unregister a service client from its node.
rmw_ret_t
rmw_destroy_client(rmw_node_t * node, rmw_client_t * client)
{
  // ASSERTIONS ================================================================
  RMW_CHECK_ARGUMENT_FOR_NULL(node, RMW_RET_INVALID_ARGUMENT);
  RMW_CHECK_ARGUMENT_FOR_NULL(client, RMW_RET_INVALID_ARGUMENT);
  RMW_CHECK_ARGUMENT_FOR_NULL(client->data, RMW_RET_INVALID_ARGUMENT);
  RMW_CHECK_TYPE_IDENTIFIERS_MATCH(
    node,
    node->implementation_identifier,
    rmw_zenoh_cpp::rmw_zenoh_identifier,
    return RMW_RET_INCORRECT_RMW_IMPLEMENTATION);
  RMW_CHECK_TYPE_IDENTIFIERS_MATCH(
    client,
    client->implementation_identifier,
    rmw_zenoh_cpp::rmw_zenoh_identifier,
    return RMW_RET_INCORRECT_RMW_IMPLEMENTATION);

  rcutils_allocator_t * allocator = &node->context->options.allocator;

  rmw_zenoh_cpp::rmw_client_data_t * client_data =
    static_cast<rmw_zenoh_cpp::rmw_client_data_t *>(client->data);
  RMW_CHECK_FOR_NULL_WITH_MSG(
    client_data,
    "client implementation pointer is null.",
    return RMW_RET_INVALID_ARGUMENT);

  // CLEANUP ===================================================================
  z_drop(z_move(client_data->keyexpr));
  zc_liveliness_undeclare_token(z_move(client_data->token));

  RMW_TRY_DESTRUCTOR(
    client_data->request_type_support->~RequestTypeSupport(), rmw_zenoh_cpp::RequestTypeSupport, );
  allocator->deallocate(client_data->request_type_support, allocator->state);

  RMW_TRY_DESTRUCTOR(
    client_data->response_type_support->~ResponseTypeSupport(), rmw_zenoh_cpp::ResponseTypeSupport,
  );
  allocator->deallocate(client_data->response_type_support, allocator->state);

  // See the comment about the "num_in_flight" class variable in the rmw_client_data_t class for
  // why we need to do this.
  if (!client_data->shutdown_and_query_in_flight()) {
    RMW_TRY_DESTRUCTOR(client_data->~rmw_client_data_t(), rmw_client_data_t, );
    allocator->deallocate(client->data, allocator->state);
  }

  allocator->deallocate(const_cast<char *>(client->service_name), allocator->state);
  allocator->deallocate(client, allocator->state);

  return RMW_RET_OK;
}

//==============================================================================
/// Send a ROS service request.
rmw_ret_t
rmw_send_request(
  const rmw_client_t * client,
  const void * ros_request,
  int64_t * sequence_id)
{
  RMW_CHECK_ARGUMENT_FOR_NULL(client, RMW_RET_INVALID_ARGUMENT);
  RMW_CHECK_ARGUMENT_FOR_NULL(client->data, RMW_RET_INVALID_ARGUMENT);
  RMW_CHECK_ARGUMENT_FOR_NULL(ros_request, RMW_RET_INVALID_ARGUMENT);
  RMW_CHECK_ARGUMENT_FOR_NULL(sequence_id, RMW_RET_INVALID_ARGUMENT);
  RMW_CHECK_TYPE_IDENTIFIERS_MATCH(
    client,
    client->implementation_identifier,
    rmw_zenoh_cpp::rmw_zenoh_identifier,
    return RMW_RET_INCORRECT_RMW_IMPLEMENTATION);

  rmw_zenoh_cpp::rmw_client_data_t * client_data =
    static_cast<rmw_zenoh_cpp::rmw_client_data_t *>(client->data);
  RMW_CHECK_FOR_NULL_WITH_MSG(
    client_data,
    "Unable to retrieve client_data from client.",
    RMW_RET_INVALID_ARGUMENT);

  if (client_data->is_shutdown()) {
    return RMW_RET_ERROR;
  }

  rmw_context_impl_s * context_impl = static_cast<rmw_context_impl_s *>(
    client_data->context->impl);

  // Serialize data

  rcutils_allocator_t * allocator = &(client_data->context->options.allocator);

  size_t max_data_length = (
    client_data->request_type_support->get_estimated_serialized_size(
      ros_request, client_data->request_type_support_impl));

  // Init serialized message byte array
  char * request_bytes = static_cast<char *>(allocator->allocate(
      max_data_length,
      allocator->state));
  if (!request_bytes) {
    RMW_SET_ERROR_MSG("failed allocate request message bytes");
    return RMW_RET_ERROR;
  }
  auto free_request_bytes = rcpputils::make_scope_exit(
    [request_bytes, allocator]() {
      allocator->deallocate(request_bytes, allocator->state);
    });

  // Object that manages the raw buffer
  eprosima::fastcdr::FastBuffer fastbuffer(request_bytes, max_data_length);

  // Object that serializes the data
  rmw_zenoh_cpp::Cdr ser(fastbuffer);
  if (!client_data->request_type_support->serialize_ros_message(
      ros_request,
      ser.get_cdr(),
      client_data->request_type_support_impl))
  {
    return RMW_RET_ERROR;
  }

  size_t data_length = ser.get_serialized_data_length();

  *sequence_id = client_data->get_next_sequence_number();

  // Send request
  z_get_options_t opts = z_get_options_default();

  z_owned_bytes_map_t map = create_map_and_set_sequence_num(*sequence_id, client_data->client_gid);
  if (!z_check(map)) {
    // create_map_and_set_sequence_num already set the error
    return RMW_RET_ERROR;
  }
  auto free_attachment_map = rcpputils::make_scope_exit(
    [&map]() {
      z_bytes_map_drop(z_move(map));
    });

  // See the comment about the "num_in_flight" class variable in the rmw_client_data_t class for
  // why we need to do this.
  client_data->increment_in_flight_callbacks();

  opts.attachment = z_bytes_map_as_attachment(&map);

  opts.target = Z_QUERY_TARGET_ALL_COMPLETE;
  // The default timeout for a z_get query is 10 seconds and if a response is not received within
  // this window, the queryable will return an invalid reply. However, it is common for actions,
  // which are implemented using services, to take an extended duration to complete. Hence, we set
  // the timeout_ms to the largest supported value to account for most realistic scenarios.
  opts.timeout_ms = std::numeric_limits<uint64_t>::max();
  // Latest consolidation guarantees unicity of replies for the same key expression,
  // which optimizes bandwidth. The default is "None", which imples replies may come in any order
  // and any number.
  opts.consolidation = z_query_consolidation_latest();
  opts.value.payload = z_bytes_t{data_length, reinterpret_cast<const uint8_t *>(request_bytes)};
  z_owned_closure_reply_t zn_closure_reply =
    z_closure(rmw_zenoh_cpp::client_data_handler, rmw_zenoh_cpp::client_data_drop, client_data);
  z_get(
    context_impl->session(),
    z_loan(client_data->keyexpr), "",
    z_move(zn_closure_reply),
    &opts);

  return RMW_RET_OK;
}

//==============================================================================
/// Take an incoming ROS service response.
rmw_ret_t
rmw_take_response(
  const rmw_client_t * client,
  rmw_service_info_t * request_header,
  void * ros_response,
  bool * taken)
{
  *taken = false;

  RMW_CHECK_ARGUMENT_FOR_NULL(client, RMW_RET_INVALID_ARGUMENT);
  RMW_CHECK_ARGUMENT_FOR_NULL(client->data, RMW_RET_INVALID_ARGUMENT);
  RMW_CHECK_ARGUMENT_FOR_NULL(ros_response, RMW_RET_INVALID_ARGUMENT);
  RMW_CHECK_ARGUMENT_FOR_NULL(taken, RMW_RET_INVALID_ARGUMENT);
  RMW_CHECK_TYPE_IDENTIFIERS_MATCH(
    client,
    client->implementation_identifier,
    rmw_zenoh_cpp::rmw_zenoh_identifier,
    return RMW_RET_INCORRECT_RMW_IMPLEMENTATION);
  RMW_CHECK_FOR_NULL_WITH_MSG(
    client->service_name, "client has no service name", RMW_RET_INVALID_ARGUMENT);

  rmw_zenoh_cpp::rmw_client_data_t * client_data =
    static_cast<rmw_zenoh_cpp::rmw_client_data_t *>(client->data);
  RMW_CHECK_FOR_NULL_WITH_MSG(
    client->data, "Unable to retrieve client_data from client.", RMW_RET_INVALID_ARGUMENT);

  std::unique_ptr<rmw_zenoh_cpp::ZenohReply> latest_reply = client_data->pop_next_reply();
  if (latest_reply == nullptr) {
    // This tells rcl that the check for a new message was done, but no messages have come in yet.
    return RMW_RET_OK;
  }

  std::optional<z_sample_t> sample = latest_reply->get_sample();
  if (!sample) {
    RMW_SET_ERROR_MSG("invalid reply sample");
    return RMW_RET_ERROR;
  }

  // Object that manages the raw buffer
  eprosima::fastcdr::FastBuffer fastbuffer(
    reinterpret_cast<char *>(const_cast<uint8_t *>(sample->payload.start)),
    sample->payload.len);

  // Object that serializes the data
  rmw_zenoh_cpp::Cdr deser(fastbuffer);
  if (!client_data->response_type_support->deserialize_ros_message(
      deser.get_cdr(),
      ros_response,
      client_data->response_type_support_impl))
  {
    RMW_SET_ERROR_MSG("could not deserialize ROS response");
    return RMW_RET_ERROR;
  }

  // Fill in the request_header

  request_header->request_id.sequence_number =
    rmw_zenoh_cpp::get_int64_from_attachment(&sample->attachment, "sequence_number");
  if (request_header->request_id.sequence_number < 0) {
    RMW_SET_ERROR_MSG("Failed to get sequence_number from client call attachment");
    return RMW_RET_ERROR;
  }

  request_header->source_timestamp =
    rmw_zenoh_cpp::get_int64_from_attachment(&sample->attachment, "source_timestamp");
  if (request_header->source_timestamp < 0) {
    RMW_SET_ERROR_MSG("Failed to get source_timestamp from client call attachment");
    return RMW_RET_ERROR;
  }

  if (!rmw_zenoh_cpp::get_gid_from_attachment(
      &sample->attachment,
      request_header->request_id.writer_guid))
  {
    RMW_SET_ERROR_MSG("Could not get client gid from attachment");
    return RMW_RET_ERROR;
  }

  auto now = std::chrono::system_clock::now().time_since_epoch();
  auto now_ns = std::chrono::duration_cast<std::chrono::nanoseconds>(now);
  request_header->received_timestamp = now_ns.count();

  *taken = true;

  return RMW_RET_OK;
}

//==============================================================================
/// Retrieve the actual qos settings of the client's request publisher.
rmw_ret_t
rmw_client_request_publisher_get_actual_qos(
  const rmw_client_t * client,
  rmw_qos_profile_t * qos)
{
  RMW_CHECK_ARGUMENT_FOR_NULL(client, RMW_RET_INVALID_ARGUMENT);
  RMW_CHECK_TYPE_IDENTIFIERS_MATCH(
    client,
    client->implementation_identifier,
    rmw_zenoh_cpp::rmw_zenoh_identifier,
    return RMW_RET_INCORRECT_RMW_IMPLEMENTATION);
  RMW_CHECK_ARGUMENT_FOR_NULL(qos, RMW_RET_INVALID_ARGUMENT);

  rmw_zenoh_cpp::rmw_client_data_t * client_data =
    static_cast<rmw_zenoh_cpp::rmw_client_data_t *>(client->data);
  RMW_CHECK_ARGUMENT_FOR_NULL(client_data, RMW_RET_INVALID_ARGUMENT);

  *qos = client_data->adapted_qos_profile;
  return RMW_RET_OK;
}

//==============================================================================
/// Retrieve the actual qos settings of the client's response subscription.
rmw_ret_t
rmw_client_response_subscription_get_actual_qos(
  const rmw_client_t * client,
  rmw_qos_profile_t * qos)
{
  // The same QoS profile is used for sending requests and receiving responses.
  return rmw_client_request_publisher_get_actual_qos(client, qos);
}

//==============================================================================
/// Create a service server that can receive requests from and send replies to a service client.
rmw_service_t *
rmw_create_service(
  const rmw_node_t * node,
  const rosidl_service_type_support_t * type_supports,
  const char * service_name,
  const rmw_qos_profile_t * qos_profile)
{
  // ASSERTIONS ================================================================
  RMW_CHECK_ARGUMENT_FOR_NULL(node, nullptr);
  RMW_CHECK_TYPE_IDENTIFIERS_MATCH(
    node,
    node->implementation_identifier,
    rmw_zenoh_cpp::rmw_zenoh_identifier,
    return nullptr);
  RMW_CHECK_ARGUMENT_FOR_NULL(type_supports, nullptr);
  RMW_CHECK_ARGUMENT_FOR_NULL(service_name, nullptr);
  if (0 == strlen(service_name)) {
    RMW_SET_ERROR_MSG("service_name argument is an empty string");
    return nullptr;
  }
  RMW_CHECK_ARGUMENT_FOR_NULL(qos_profile, nullptr);
  if (!qos_profile->avoid_ros_namespace_conventions) {
    int validation_result = RMW_TOPIC_VALID;
    // TODO(francocipollone): Verify if this is the right way to validate the service name.
    rmw_ret_t ret = rmw_validate_full_topic_name(service_name, &validation_result, nullptr);
    if (RMW_RET_OK != ret) {
      return nullptr;
    }
    if (RMW_TOPIC_VALID != validation_result) {
      const char * reason = rmw_full_topic_name_validation_result_string(validation_result);
      RMW_SET_ERROR_MSG_WITH_FORMAT_STRING("service_name argument is invalid: %s", reason);
      return nullptr;
    }
  }
  RMW_CHECK_ARGUMENT_FOR_NULL(node->data, nullptr);
  const rmw_zenoh_cpp::rmw_node_data_t * node_data =
    static_cast<rmw_zenoh_cpp::rmw_node_data_t *>(node->data);
  if (node_data == nullptr) {
    RMW_SET_ERROR_MSG(
      "Unable to create service as node data is invalid.");
    return nullptr;
  }
  RMW_CHECK_FOR_NULL_WITH_MSG(
    node->context,
    "expected initialized context",
    return nullptr);
  RMW_CHECK_FOR_NULL_WITH_MSG(
    node->context->impl,
    "expected initialized context impl",
    return nullptr);
  rmw_context_impl_s * context_impl = static_cast<rmw_context_impl_s *>(
    node->context->impl);
  RMW_CHECK_FOR_NULL_WITH_MSG(
    context_impl,
    "unable to get rmw_context_impl_s",
    return nullptr);
  if (!context_impl->session_is_valid()) {
    RMW_SET_ERROR_MSG("zenoh session is invalid");
    return nullptr;
  }

  // SERVICE DATA ==============================================================
  rcutils_allocator_t * allocator = &node->context->options.allocator;

  rmw_service_t * rmw_service = static_cast<rmw_service_t *>(allocator->zero_allocate(
      1,
      sizeof(rmw_service_t),
      allocator->state));
  RMW_CHECK_FOR_NULL_WITH_MSG(
    rmw_service,
    "failed to allocate memory for the service",
    return nullptr);
  auto free_rmw_service = rcpputils::make_scope_exit(
    [rmw_service, allocator]() {
      allocator->deallocate(rmw_service, allocator->state);
    });

  auto service_data = static_cast<rmw_zenoh_cpp::rmw_service_data_t *>(
    allocator->allocate(sizeof(rmw_zenoh_cpp::rmw_service_data_t), allocator->state));
  RMW_CHECK_FOR_NULL_WITH_MSG(
    service_data,
    "failed to allocate memory for service data",
    return nullptr);
  auto free_service_data = rcpputils::make_scope_exit(
    [service_data, allocator]() {
      allocator->deallocate(service_data, allocator->state);
    });

  RMW_TRY_PLACEMENT_NEW(
    service_data, service_data, return nullptr,
    rmw_zenoh_cpp::rmw_service_data_t);
  auto destruct_service_data = rcpputils::make_scope_exit(
    [service_data]() {
      RMW_TRY_DESTRUCTOR_FROM_WITHIN_FAILURE(
        service_data->~rmw_service_data_t(),
        rmw_zenoh_cpp::rmw_service_data_t);
    });

  // Adapt any 'best available' QoS options
  service_data->adapted_qos_profile = *qos_profile;
  rmw_ret_t ret = rmw_zenoh_cpp::QoS::get().best_available_qos(
    nullptr, nullptr, &service_data->adapted_qos_profile, nullptr);
  if (RMW_RET_OK != ret) {
    RMW_SET_ERROR_MSG("Failed to obtain adapted_qos_profile.");
    return nullptr;
  }

  // Get the RMW type support.
  const rosidl_service_type_support_t * type_support = find_service_type_support(type_supports);
  if (type_support == nullptr) {
    // error was already set by find_service_type_support
    return nullptr;
  }

  auto service_members = static_cast<const service_type_support_callbacks_t *>(type_support->data);
  auto request_members = static_cast<const message_type_support_callbacks_t *>(
    service_members->request_members_->data);
  auto response_members = static_cast<const message_type_support_callbacks_t *>(
    service_members->response_members_->data);

  service_data->context = node->context;
  service_data->typesupport_identifier = type_support->typesupport_identifier;
  service_data->type_hash = type_support->get_type_hash_func(type_support);
  service_data->request_type_support_impl = request_members;
  service_data->response_type_support_impl = response_members;

  // Request type support
  service_data->request_type_support = static_cast<rmw_zenoh_cpp::RequestTypeSupport *>(
    allocator->allocate(sizeof(rmw_zenoh_cpp::RequestTypeSupport), allocator->state));
  RMW_CHECK_FOR_NULL_WITH_MSG(
    service_data->request_type_support,
    "Failed to allocate rmw_zenoh_cpp::RequestTypeSupport",
    return nullptr);
  auto free_request_type_support = rcpputils::make_scope_exit(
    [request_type_support = service_data->request_type_support, allocator]() {
      allocator->deallocate(request_type_support, allocator->state);
    });
  RMW_TRY_PLACEMENT_NEW(
    service_data->request_type_support,
    service_data->request_type_support,
    return nullptr,
    rmw_zenoh_cpp::RequestTypeSupport, service_members);
  auto destruct_request_type_support = rcpputils::make_scope_exit(
    [service_data]() {
      RMW_TRY_DESTRUCTOR_FROM_WITHIN_FAILURE(
        service_data->request_type_support->~RequestTypeSupport(),
        rmw_zenoh_cpp::RequestTypeSupport);
    });

  // Response type support
  service_data->response_type_support = static_cast<rmw_zenoh_cpp::ResponseTypeSupport *>(
    allocator->allocate(sizeof(rmw_zenoh_cpp::ResponseTypeSupport), allocator->state));
  RMW_CHECK_FOR_NULL_WITH_MSG(
    service_data->response_type_support,
    "Failed to allocate rmw_zenoh_cpp::ResponseTypeSupport",
    return nullptr);
  auto free_response_type_support = rcpputils::make_scope_exit(
    [response_type_support = service_data->response_type_support, allocator]() {
      allocator->deallocate(response_type_support, allocator->state);
    });
  RMW_TRY_PLACEMENT_NEW(
    service_data->response_type_support,
    service_data->response_type_support,
    return nullptr,
    rmw_zenoh_cpp::ResponseTypeSupport, service_members);
  auto destruct_response_type_support = rcpputils::make_scope_exit(
    [service_data]() {
      RMW_TRY_DESTRUCTOR_FROM_WITHIN_FAILURE(
        service_data->response_type_support->~ResponseTypeSupport(),
        rmw_zenoh_cpp::ResponseTypeSupport);
    });

  // Populate the rmw_service.
  rmw_service->implementation_identifier = rmw_zenoh_cpp::rmw_zenoh_identifier;
  rmw_service->service_name = rcutils_strdup(service_name, *allocator);
  RMW_CHECK_FOR_NULL_WITH_MSG(
    rmw_service->service_name,
    "failed to allocate service name",
    return nullptr);
  auto free_service_name = rcpputils::make_scope_exit(
    [rmw_service, allocator]() {
      allocator->deallocate(const_cast<char *>(rmw_service->service_name), allocator->state);
    });

  // Note: Service request/response types will contain a suffix Request_ or Response_.
  // We remove the suffix when appending the type to the liveliness tokens for
  // better reusability within GraphCache.
  std::string service_type = service_data->response_type_support->get_name();
  size_t suffix_substring_position = service_type.find("Response_");
  if (std::string::npos != suffix_substring_position) {
    service_type = service_type.substr(0, suffix_substring_position);
  } else {
    RMW_ZENOH_LOG_ERROR_NAMED(
      "rmw_zenoh_cpp",
      "Unexpected type %s for service %s. Report this bug",
      service_type.c_str(), rmw_service->service_name);
    return nullptr;
  }

  // Convert the type hash to a string so that it can be included in
  // the keyexpr.
  char * type_hash_c_str = nullptr;
  rcutils_ret_t stringify_ret = rosidl_stringify_type_hash(
    service_data->type_hash,
    *allocator,
    &type_hash_c_str);
  if (RCUTILS_RET_BAD_ALLOC == stringify_ret) {
    RMW_SET_ERROR_MSG("Failed to allocate type_hash_c_str.");
    return nullptr;
  }
  auto free_type_hash_c_str = rcpputils::make_scope_exit(
    [&allocator, &type_hash_c_str]() {
      allocator->deallocate(type_hash_c_str, allocator->state);
    });

  z_session_t session = context_impl->session();

  service_data->entity = rmw_zenoh_cpp::liveliness::Entity::make(
    z_info_zid(session),
    std::to_string(node_data->id),
    std::to_string(
      context_impl->get_next_entity_id()),
    rmw_zenoh_cpp::liveliness::EntityType::Service,
    rmw_zenoh_cpp::liveliness::NodeInfo{
      node->context->actual_domain_id, node->namespace_, node->name, context_impl->enclave()},
    rmw_zenoh_cpp::liveliness::TopicInfo{
      node->context->actual_domain_id,
      rmw_service->service_name,
      std::move(service_type),
      type_hash_c_str,
      service_data->adapted_qos_profile}
  );
  if (service_data->entity == nullptr) {
    RMW_ZENOH_LOG_ERROR_NAMED(
      "rmw_zenoh_cpp",
      "Unable to generate keyexpr for liveliness token for the service %s.",
      rmw_service->service_name);
    return nullptr;
  }
  service_data->keyexpr = z_keyexpr_new(service_data->entity->topic_info()->topic_keyexpr_.c_str());
  auto free_ros_keyexpr = rcpputils::make_scope_exit(
    [service_data]() {
      if (service_data) {
        z_drop(z_move(service_data->keyexpr));
      }
    });
  if (!z_check(z_loan(service_data->keyexpr))) {
    RMW_SET_ERROR_MSG("unable to create zenoh keyexpr.");
    return nullptr;
  }

  z_owned_closure_query_t callback = z_closure(
    rmw_zenoh_cpp::service_data_handler, nullptr,
    service_data);
  // Configure the queryable to process complete queries.
  z_queryable_options_t qable_options = z_queryable_options_default();
  qable_options.complete = true;
  service_data->qable = z_declare_queryable(
    session,
    z_loan(service_data->keyexpr),
    z_move(callback),
    &qable_options);

  if (!z_check(service_data->qable)) {
    RMW_SET_ERROR_MSG("unable to create zenoh queryable");
    return nullptr;
  }
  auto undeclare_z_queryable = rcpputils::make_scope_exit(
    [service_data]() {
      z_undeclare_queryable(z_move(service_data->qable));
    });

  service_data->token = zc_liveliness_declare_token(
    session,
    z_keyexpr(service_data->entity->liveliness_keyexpr().c_str()),
    NULL
  );
  auto free_token = rcpputils::make_scope_exit(
    [service_data]() {
      if (service_data != nullptr) {
        z_drop(z_move(service_data->token));
      }
    });
  if (!z_check(service_data->token)) {
    RMW_ZENOH_LOG_ERROR_NAMED(
      "rmw_zenoh_cpp",
      "Unable to create liveliness token for the service.");
    return nullptr;
  }

  rmw_service->data = service_data;

  free_rmw_service.cancel();
  free_service_data.cancel();
  free_service_name.cancel();
  destruct_service_data.cancel();
  destruct_request_type_support.cancel();
  destruct_response_type_support.cancel();
  free_request_type_support.cancel();
  free_response_type_support.cancel();
  free_ros_keyexpr.cancel();
  undeclare_z_queryable.cancel();
  free_token.cancel();

  return rmw_service;
}

//==============================================================================
/// Destroy and unregister a service server from its node.
rmw_ret_t
rmw_destroy_service(rmw_node_t * node, rmw_service_t * service)
{
  // ASSERTIONS ================================================================
  RMW_CHECK_ARGUMENT_FOR_NULL(node, RMW_RET_INVALID_ARGUMENT);
  RMW_CHECK_ARGUMENT_FOR_NULL(service, RMW_RET_INVALID_ARGUMENT);
  RMW_CHECK_ARGUMENT_FOR_NULL(service->data, RMW_RET_INVALID_ARGUMENT);
  RMW_CHECK_TYPE_IDENTIFIERS_MATCH(
    node,
    node->implementation_identifier,
    rmw_zenoh_cpp::rmw_zenoh_identifier,
    return RMW_RET_INCORRECT_RMW_IMPLEMENTATION);
  RMW_CHECK_TYPE_IDENTIFIERS_MATCH(
    service,
    service->implementation_identifier,
    rmw_zenoh_cpp::rmw_zenoh_identifier,
    return RMW_RET_INCORRECT_RMW_IMPLEMENTATION);

  rcutils_allocator_t * allocator = &node->context->options.allocator;

  rmw_zenoh_cpp::rmw_service_data_t * service_data =
    static_cast<rmw_zenoh_cpp::rmw_service_data_t *>(service->data);
  RMW_CHECK_FOR_NULL_WITH_MSG(
    service_data,
    "Unable to retrieve service_data from service",
    return RMW_RET_INVALID_ARGUMENT);

  // CLEANUP ================================================================
  z_drop(z_move(service_data->keyexpr));
  z_undeclare_queryable(z_move(service_data->qable));
  zc_liveliness_undeclare_token(z_move(service_data->token));

  RMW_TRY_DESTRUCTOR(
    service_data->request_type_support->~RequestTypeSupport(), rmw_zenoh_cpp::RequestTypeSupport, );
  allocator->deallocate(service_data->request_type_support, allocator->state);

  RMW_TRY_DESTRUCTOR(
    service_data->response_type_support->~ResponseTypeSupport(), rmw_zenoh_cpp::ResponseTypeSupport,
  );
  allocator->deallocate(service_data->response_type_support, allocator->state);

  RMW_TRY_DESTRUCTOR(service_data->~rmw_service_data_t(), rmw_zenoh_cpp::rmw_service_data_t, );
  allocator->deallocate(service->data, allocator->state);

  allocator->deallocate(const_cast<char *>(service->service_name), allocator->state);
  allocator->deallocate(service, allocator->state);

  return RMW_RET_OK;
}

//==============================================================================
/// Take an incoming ROS service request.
rmw_ret_t
rmw_take_request(
  const rmw_service_t * service,
  rmw_service_info_t * request_header,
  void * ros_request,
  bool * taken)
{
  *taken = false;

  RMW_CHECK_ARGUMENT_FOR_NULL(service, RMW_RET_INVALID_ARGUMENT);
  RMW_CHECK_ARGUMENT_FOR_NULL(service->data, RMW_RET_INVALID_ARGUMENT);
  RMW_CHECK_ARGUMENT_FOR_NULL(ros_request, RMW_RET_INVALID_ARGUMENT);
  RMW_CHECK_ARGUMENT_FOR_NULL(taken, RMW_RET_INVALID_ARGUMENT);

  RMW_CHECK_TYPE_IDENTIFIERS_MATCH(
    service,
    service->implementation_identifier,
    rmw_zenoh_cpp::rmw_zenoh_identifier,
    return RMW_RET_INCORRECT_RMW_IMPLEMENTATION);

  RMW_CHECK_FOR_NULL_WITH_MSG(
    service->service_name, "service has no service name", RMW_RET_INVALID_ARGUMENT);

  rmw_zenoh_cpp::rmw_service_data_t * service_data =
    static_cast<rmw_zenoh_cpp::rmw_service_data_t *>(service->data);
  RMW_CHECK_FOR_NULL_WITH_MSG(
    service->data, "Unable to retrieve service_data from service", RMW_RET_INVALID_ARGUMENT);

  std::unique_ptr<rmw_zenoh_cpp::ZenohQuery> query = service_data->pop_next_query();
  if (query == nullptr) {
    // This tells rcl that the check for a new message was done, but no messages have come in yet.
    return RMW_RET_OK;
  }

  const z_query_t loaned_query = query->get_query();

  // DESERIALIZE MESSAGE ========================================================
  z_value_t payload_value = z_query_value(&loaned_query);

  // Object that manages the raw buffer
  eprosima::fastcdr::FastBuffer fastbuffer(
    reinterpret_cast<char *>(const_cast<uint8_t *>(payload_value.payload.start)),
    payload_value.payload.len);

  // Object that serializes the data
  rmw_zenoh_cpp::Cdr deser(fastbuffer);
  if (!service_data->request_type_support->deserialize_ros_message(
      deser.get_cdr(),
      ros_request,
      service_data->request_type_support_impl))
  {
    RMW_SET_ERROR_MSG("could not deserialize ROS message");
    return RMW_RET_ERROR;
  }

  // Fill in the request header.

  // Get the sequence_number out of the attachment
  z_attachment_t attachment = z_query_attachment(&loaned_query);

  request_header->request_id.sequence_number =
    rmw_zenoh_cpp::get_int64_from_attachment(&attachment, "sequence_number");
  if (request_header->request_id.sequence_number < 0) {
    RMW_SET_ERROR_MSG("Failed to get sequence_number from client call attachment");
    return RMW_RET_ERROR;
  }

  request_header->source_timestamp = rmw_zenoh_cpp::get_int64_from_attachment(
    &attachment,
    "source_timestamp");
  if (request_header->source_timestamp < 0) {
    RMW_SET_ERROR_MSG("Failed to get source_timestamp from client call attachment");
    return RMW_RET_ERROR;
  }

  if (!rmw_zenoh_cpp::get_gid_from_attachment(
      &attachment,
      request_header->request_id.writer_guid))
  {
    RMW_SET_ERROR_MSG("Could not get client GID from attachment");
    return RMW_RET_ERROR;
  }

  auto now = std::chrono::system_clock::now().time_since_epoch();
  auto now_ns = std::chrono::duration_cast<std::chrono::nanoseconds>(now);
  request_header->received_timestamp = now_ns.count();

  // Add this query to the map, so that rmw_send_response can quickly look it up later
  if (!service_data->add_to_query_map(request_header->request_id, std::move(query))) {
    RMW_SET_ERROR_MSG("duplicate sequence number in the map");
    return RMW_RET_ERROR;
  }

  *taken = true;

  return RMW_RET_OK;
}

//==============================================================================
/// Send a ROS service response.
rmw_ret_t
rmw_send_response(
  const rmw_service_t * service,
  rmw_request_id_t * request_header,
  void * ros_response)
{
  RMW_CHECK_ARGUMENT_FOR_NULL(service, RMW_RET_INVALID_ARGUMENT);
  RMW_CHECK_ARGUMENT_FOR_NULL(service->data, RMW_RET_INVALID_ARGUMENT);
  RMW_CHECK_ARGUMENT_FOR_NULL(request_header, RMW_RET_INVALID_ARGUMENT);
  RMW_CHECK_ARGUMENT_FOR_NULL(ros_response, RMW_RET_INVALID_ARGUMENT);

  RMW_CHECK_TYPE_IDENTIFIERS_MATCH(
    service,
    service->implementation_identifier,
    rmw_zenoh_cpp::rmw_zenoh_identifier,
    return RMW_RET_INCORRECT_RMW_IMPLEMENTATION);

  RMW_CHECK_FOR_NULL_WITH_MSG(
    service->data,
    "Unable to retrieve service_data from service",
    RMW_RET_INVALID_ARGUMENT);

  rmw_zenoh_cpp::rmw_service_data_t * service_data =
    static_cast<rmw_zenoh_cpp::rmw_service_data_t *>(service->data);

  // Create the queryable payload
  std::unique_ptr<rmw_zenoh_cpp::ZenohQuery> query =
    service_data->take_from_query_map(*request_header);
  if (query == nullptr) {
    // If there is no data associated with this request, the higher layers of
    // ROS 2 seem to expect that we just silently return with no work.
    return RMW_RET_OK;
  }

  rcutils_allocator_t * allocator = &(service_data->context->options.allocator);

  size_t max_data_length = (
    service_data->response_type_support->get_estimated_serialized_size(
      ros_response, service_data->response_type_support_impl));

  // Init serialized message byte array
  char * response_bytes = static_cast<char *>(allocator->allocate(
      max_data_length,
      allocator->state));
  if (!response_bytes) {
    RMW_SET_ERROR_MSG("failed to allocate response message bytes");
    return RMW_RET_ERROR;
  }
  auto free_response_bytes = rcpputils::make_scope_exit(
    [response_bytes, allocator]() {
      allocator->deallocate(response_bytes, allocator->state);
    });

  // Object that manages the raw buffer
  eprosima::fastcdr::FastBuffer fastbuffer(response_bytes, max_data_length);

  // Object that serializes the data
  rmw_zenoh_cpp::Cdr ser(fastbuffer);
  if (!service_data->response_type_support->serialize_ros_message(
      ros_response,
      ser.get_cdr(),
      service_data->response_type_support_impl))
  {
    return RMW_RET_ERROR;
  }

  size_t data_length = ser.get_serialized_data_length();

  const z_query_t loaned_query = query->get_query();
  z_query_reply_options_t options = z_query_reply_options_default();

  z_owned_bytes_map_t map = create_map_and_set_sequence_num(
    request_header->sequence_number, request_header->writer_guid);
  if (!z_check(map)) {
    // create_map_and_set_sequence_num already set the error
    return RMW_RET_ERROR;
  }
  auto free_attachment_map = rcpputils::make_scope_exit(
    [&map]() {
      z_bytes_map_drop(z_move(map));
    });

  options.attachment = z_bytes_map_as_attachment(&map);

  z_query_reply(
    &loaned_query, z_loan(service_data->keyexpr), reinterpret_cast<const uint8_t *>(
      response_bytes), data_length, &options);

  return RMW_RET_OK;
}

//==============================================================================
/// Retrieve the actual qos settings of the service's request subscription.
rmw_ret_t
rmw_service_request_subscription_get_actual_qos(
  const rmw_service_t * service,
  rmw_qos_profile_t * qos)
{
  RMW_CHECK_ARGUMENT_FOR_NULL(service, RMW_RET_INVALID_ARGUMENT);
  RMW_CHECK_TYPE_IDENTIFIERS_MATCH(
    service,
    service->implementation_identifier,
    rmw_zenoh_cpp::rmw_zenoh_identifier,
    return RMW_RET_INCORRECT_RMW_IMPLEMENTATION);
  RMW_CHECK_ARGUMENT_FOR_NULL(qos, RMW_RET_INVALID_ARGUMENT);

  rmw_zenoh_cpp::rmw_service_data_t * service_data =
    static_cast<rmw_zenoh_cpp::rmw_service_data_t *>(service->data);
  RMW_CHECK_ARGUMENT_FOR_NULL(service_data, RMW_RET_INVALID_ARGUMENT);

  *qos = service_data->adapted_qos_profile;
  return RMW_RET_OK;
}

//==============================================================================
/// Retrieve the actual qos settings of the service's response publisher.
rmw_ret_t
rmw_service_response_publisher_get_actual_qos(
  const rmw_service_t * service,
  rmw_qos_profile_t * qos)
{
  // The same QoS profile is used for receiving requests and sending responses.
  return rmw_service_request_subscription_get_actual_qos(service, qos);
}

//==============================================================================
/// Create a guard condition and return a handle to that guard condition.
rmw_guard_condition_t *
rmw_create_guard_condition(rmw_context_t * context)
{
  rcutils_allocator_t * allocator = &context->options.allocator;

  auto guard_condition =
    static_cast<rmw_guard_condition_t *>(allocator->zero_allocate(
      1, sizeof(rmw_guard_condition_t), allocator->state));
  RMW_CHECK_FOR_NULL_WITH_MSG(
    guard_condition,
    "unable to allocate memory for guard_condition",
    return nullptr);
  auto free_guard_condition = rcpputils::make_scope_exit(
    [guard_condition, allocator]() {
      allocator->deallocate(guard_condition, allocator->state);
    });

  guard_condition->implementation_identifier = rmw_zenoh_cpp::rmw_zenoh_identifier;
  guard_condition->context = context;

  guard_condition->data = allocator->zero_allocate(
    1, sizeof(rmw_zenoh_cpp::GuardCondition),
    allocator->state);
  RMW_CHECK_FOR_NULL_WITH_MSG(
    guard_condition->data,
    "unable to allocate memory for guard condition data",
    return nullptr);
  auto free_guard_condition_data = rcpputils::make_scope_exit(
    [guard_condition, allocator]() {
      allocator->deallocate(guard_condition->data, allocator->state);
    });

  new(guard_condition->data) rmw_zenoh_cpp::GuardCondition;
  auto destruct_guard_condition = rcpputils::make_scope_exit(
    [guard_condition]() {
      RMW_TRY_DESTRUCTOR_FROM_WITHIN_FAILURE(
        static_cast<rmw_zenoh_cpp::GuardCondition *>(guard_condition->data)->~GuardCondition(),
        rmw_zenoh_cpp::GuardCondition);
    });

  destruct_guard_condition.cancel();
  free_guard_condition_data.cancel();
  free_guard_condition.cancel();

  return guard_condition;
}

/// Finalize a given guard condition handle, reclaim the resources, and deallocate the handle.
rmw_ret_t
rmw_destroy_guard_condition(rmw_guard_condition_t * guard_condition)
{
  RMW_CHECK_ARGUMENT_FOR_NULL(guard_condition, RMW_RET_INVALID_ARGUMENT);

  rcutils_allocator_t * allocator = &guard_condition->context->options.allocator;

  if (guard_condition->data) {
    static_cast<rmw_zenoh_cpp::GuardCondition *>(guard_condition->data)->~GuardCondition();
    allocator->deallocate(guard_condition->data, allocator->state);
  }

  allocator->deallocate(guard_condition, allocator->state);

  return RMW_RET_OK;
}

//==============================================================================
rmw_ret_t
rmw_trigger_guard_condition(const rmw_guard_condition_t * guard_condition)
{
  RMW_CHECK_ARGUMENT_FOR_NULL(guard_condition, RMW_RET_INVALID_ARGUMENT);
  RMW_CHECK_TYPE_IDENTIFIERS_MATCH(
    guard_condition,
    guard_condition->implementation_identifier,
    rmw_zenoh_cpp::rmw_zenoh_identifier,
    return RMW_RET_INCORRECT_RMW_IMPLEMENTATION);

  static_cast<rmw_zenoh_cpp::GuardCondition *>(guard_condition->data)->trigger();

  return RMW_RET_OK;
}

//==============================================================================
/// Create a wait set to store conditions that the middleware can wait on.
rmw_wait_set_t *
rmw_create_wait_set(rmw_context_t * context, size_t max_conditions)
{
  static_cast<void>(max_conditions);

  RCUTILS_CHECK_ARGUMENT_FOR_NULL(context, NULL);
  RMW_CHECK_TYPE_IDENTIFIERS_MATCH(
    context,
    context->implementation_identifier,
    rmw_zenoh_cpp::rmw_zenoh_identifier,
    return nullptr);

  rcutils_allocator_t * allocator = &context->options.allocator;

  auto wait_set = static_cast<rmw_wait_set_t *>(
    allocator->zero_allocate(1, sizeof(rmw_wait_set_t), allocator->state));
  RMW_CHECK_FOR_NULL_WITH_MSG(
    wait_set,
    "failed to allocate wait set",
    return nullptr);
  auto cleanup_wait_set = rcpputils::make_scope_exit(
    [wait_set, allocator]() {
      allocator->deallocate(wait_set, allocator->state);
    });

  wait_set->implementation_identifier = rmw_zenoh_cpp::rmw_zenoh_identifier;

  wait_set->data = allocator->zero_allocate(
    1, sizeof(rmw_zenoh_cpp::rmw_wait_set_data_t),
    allocator->state);
  RMW_CHECK_FOR_NULL_WITH_MSG(
    wait_set->data,
    "failed to allocate wait set data",
    return nullptr);
  auto free_wait_set_data = rcpputils::make_scope_exit(
    [wait_set, allocator]() {
      allocator->deallocate(wait_set->data, allocator->state);
    });

  // Invoke placement new
  new(wait_set->data) rmw_zenoh_cpp::rmw_wait_set_data_t;
  auto destruct_rmw_wait_set_data = rcpputils::make_scope_exit(
    [wait_set]() {
      RMW_TRY_DESTRUCTOR_FROM_WITHIN_FAILURE(
        static_cast<rmw_zenoh_cpp::rmw_wait_set_data_t *>(wait_set->data)->~rmw_wait_set_data_t(),
        rmw_wait_set_data);
    });

  static_cast<rmw_zenoh_cpp::rmw_wait_set_data_t *>(wait_set->data)->context = context;

  destruct_rmw_wait_set_data.cancel();
  free_wait_set_data.cancel();
  cleanup_wait_set.cancel();

  return wait_set;
}

//==============================================================================
/// Destroy a wait set.
rmw_ret_t
rmw_destroy_wait_set(rmw_wait_set_t * wait_set)
{
  RMW_CHECK_ARGUMENT_FOR_NULL(wait_set, RMW_RET_INVALID_ARGUMENT);
  RMW_CHECK_ARGUMENT_FOR_NULL(wait_set->data, RMW_RET_INVALID_ARGUMENT);
  RMW_CHECK_TYPE_IDENTIFIERS_MATCH(
    wait_set,
    wait_set->implementation_identifier,
    rmw_zenoh_cpp::rmw_zenoh_identifier,
    return RMW_RET_INCORRECT_RMW_IMPLEMENTATION);

  auto wait_set_data = static_cast<rmw_zenoh_cpp::rmw_wait_set_data_t *>(wait_set->data);

  rcutils_allocator_t * allocator = &wait_set_data->context->options.allocator;

  wait_set_data->~rmw_wait_set_data_t();
  allocator->deallocate(wait_set_data, allocator->state);

  allocator->deallocate(wait_set, allocator->state);

  return RMW_RET_OK;
}

namespace
{
bool
check_and_attach_condition(
  const rmw_subscriptions_t * const subscriptions,
  const rmw_guard_conditions_t * const guard_conditions,
  const rmw_services_t * const services,
  const rmw_clients_t * const clients,
  const rmw_events_t * const events,
  rmw_zenoh_cpp::rmw_wait_set_data_t * wait_set_data)
{
  if (guard_conditions) {
    for (size_t i = 0; i < guard_conditions->guard_condition_count; ++i) {
      rmw_zenoh_cpp::GuardCondition * gc =
        static_cast<rmw_zenoh_cpp::GuardCondition *>(guard_conditions->guard_conditions[i]);
      if (gc == nullptr) {
        continue;
      }
      if (gc->check_and_attach_condition_if_not(wait_set_data)) {
        return true;
      }
    }
  }

  if (events) {
    for (size_t i = 0; i < events->event_count; ++i) {
      auto event = static_cast<rmw_event_t *>(events->events[i]);
      rmw_zenoh_cpp::rmw_zenoh_event_type_t zenoh_event_type =
        rmw_zenoh_cpp::zenoh_event_from_rmw_event(event->event_type);
      if (zenoh_event_type == rmw_zenoh_cpp::ZENOH_EVENT_INVALID) {
        RMW_SET_ERROR_MSG_WITH_FORMAT_STRING(
          "has_triggered_condition() called with unknown event %u. Report this bug.",
          event->event_type);
        continue;
      }

      auto event_data = static_cast<rmw_zenoh_cpp::EventsManager *>(event->data);
      if (event_data == nullptr) {
        continue;
      }

      if (event_data->queue_has_data_and_attach_condition_if_not(zenoh_event_type, wait_set_data)) {
        return true;
      }
    }
  }

  if (subscriptions) {
    for (size_t i = 0; i < subscriptions->subscriber_count; ++i) {
      auto sub_data =
        static_cast<rmw_zenoh_cpp::rmw_subscription_data_t *>(subscriptions->subscribers[i]);
      if (sub_data == nullptr) {
        continue;
      }
      if (sub_data->queue_has_data_and_attach_condition_if_not(wait_set_data)) {
        return true;
      }
    }
  }

  if (services) {
    for (size_t i = 0; i < services->service_count; ++i) {
      auto serv_data = static_cast<rmw_zenoh_cpp::rmw_service_data_t *>(services->services[i]);
      if (serv_data == nullptr) {
        continue;
      }
      if (serv_data->queue_has_data_and_attach_condition_if_not(wait_set_data)) {
        return true;
      }
    }
  }

  if (clients) {
    for (size_t i = 0; i < clients->client_count; ++i) {
      rmw_zenoh_cpp::rmw_client_data_t * client_data =
        static_cast<rmw_zenoh_cpp::rmw_client_data_t *>(clients->clients[i]);
      if (client_data == nullptr) {
        continue;
      }
      if (client_data->queue_has_data_and_attach_condition_if_not(wait_set_data)) {
        return true;
      }
    }
  }

  return false;
}
}  // namespace

//==============================================================================
/// Waits on sets of different entities and returns when one is ready.
rmw_ret_t
rmw_wait(
  rmw_subscriptions_t * subscriptions,
  rmw_guard_conditions_t * guard_conditions,
  rmw_services_t * services,
  rmw_clients_t * clients,
  rmw_events_t * events,
  rmw_wait_set_t * wait_set,
  const rmw_time_t * wait_timeout)
{
  RMW_CHECK_ARGUMENT_FOR_NULL(wait_set, RMW_RET_INVALID_ARGUMENT);
  RMW_CHECK_TYPE_IDENTIFIERS_MATCH(
    wait set handle,
    wait_set->implementation_identifier, rmw_zenoh_cpp::rmw_zenoh_identifier,
    return RMW_RET_INCORRECT_RMW_IMPLEMENTATION);

  auto wait_set_data = static_cast<rmw_zenoh_cpp::rmw_wait_set_data_t *>(wait_set->data);
  RMW_CHECK_FOR_NULL_WITH_MSG(
    wait_set_data,
    "waitset data struct is null",
    return RMW_RET_ERROR);

  // rmw_wait should return *all* entities that have data available, and let the caller decide
  // how to handle them.
  //
  // If there is no data currently available in any of the entities we were told to wait on, we
  // we attach a context-global condition variable to each entity, calculate a timeout based on
  // wait_timeout, and then sleep on the condition variable.  If any of the entities has an event
  // during that time, it will wake up from that sleep.
  //
  // If there is data currently available in one or more of the entities, then we'll skip attaching
  // the condition variable, and skip the sleep, and instead just go to the last part.
  //
  // In the last part, we check every entity and see if there are conditions that make it ready.
  // If that entity is not ready, then we set the pointer to it to nullptr in the wait set, which
  // signals to the upper layers that it isn't ready.  If something is ready, then we leave it as
  // a valid pointer.

  bool skip_wait = check_and_attach_condition(
    subscriptions, guard_conditions, services, clients, events, wait_set_data);
  if (!skip_wait) {
    std::unique_lock<std::mutex> lock(wait_set_data->condition_mutex);

    // According to the RMW documentation, if wait_timeout is NULL that means
    // "wait forever", if it specified as 0 it means "never wait", and if it is anything else wait
    // for that amount of time.
    if (wait_timeout == nullptr) {
      wait_set_data->condition_variable.wait(
        lock, [wait_set_data]() {
          return wait_set_data->triggered;
        });
    } else {
      if (wait_timeout->sec != 0 || wait_timeout->nsec != 0) {
        wait_set_data->condition_variable.wait_for(
          lock,
          std::chrono::nanoseconds(wait_timeout->nsec + RCUTILS_S_TO_NS(wait_timeout->sec)),
          [wait_set_data]() {return wait_set_data->triggered;});
      }
    }

    // It is important to reset this here while still holding the lock, otherwise every subsequent
    // call to rmw_wait() will be immediately ready.  We could handle this another way by making
    // "triggered" a stack variable in this function and "attaching" it during
    // "check_and_attach_condition", but that isn't clearly better so leaving this.
    wait_set_data->triggered = false;
  }

  bool wait_result = false;

  // According to the documentation for rmw_wait in rmw.h, entries in the various arrays that have
  // *not* been triggered should be set to NULL
  if (guard_conditions) {
    for (size_t i = 0; i < guard_conditions->guard_condition_count; ++i) {
      rmw_zenoh_cpp::GuardCondition * gc =
        static_cast<rmw_zenoh_cpp::GuardCondition *>(guard_conditions->guard_conditions[i]);
      if (gc == nullptr) {
        continue;
      }
      if (!gc->detach_condition_and_is_trigger_set()) {
        // Setting to nullptr lets rcl know that this guard condition is not ready
        guard_conditions->guard_conditions[i] = nullptr;
      } else {
        wait_result = true;
      }
    }
  }

  if (events) {
    for (size_t i = 0; i < events->event_count; ++i) {
      auto event = static_cast<rmw_event_t *>(events->events[i]);
      auto event_data = static_cast<rmw_zenoh_cpp::EventsManager *>(event->data);
      if (event_data == nullptr) {
        continue;
      }

      rmw_zenoh_cpp::rmw_zenoh_event_type_t zenoh_event_type =
        rmw_zenoh_cpp::zenoh_event_from_rmw_event(event->event_type);
      if (zenoh_event_type == rmw_zenoh_cpp::ZENOH_EVENT_INVALID) {
        continue;
      }

      if (event_data->detach_condition_and_event_queue_is_empty(zenoh_event_type)) {
        // Setting to nullptr lets rcl know that this subscription is not ready
        events->events[i] = nullptr;
      } else {
        wait_result = true;
      }
    }
  }

  if (subscriptions) {
    for (size_t i = 0; i < subscriptions->subscriber_count; ++i) {
      auto sub_data =
        static_cast<rmw_zenoh_cpp::rmw_subscription_data_t *>(subscriptions->subscribers[i]);
      if (sub_data == nullptr) {
        continue;
      }

      if (sub_data->detach_condition_and_queue_is_empty()) {
        // Setting to nullptr lets rcl know that this subscription is not ready
        subscriptions->subscribers[i] = nullptr;
      } else {
        wait_result = true;
      }
    }
  }

  if (services) {
    for (size_t i = 0; i < services->service_count; ++i) {
      auto serv_data = static_cast<rmw_zenoh_cpp::rmw_service_data_t *>(services->services[i]);
      if (serv_data == nullptr) {
        continue;
      }

      if (serv_data->detach_condition_and_queue_is_empty()) {
        // Setting to nullptr lets rcl know that this service is not ready
        services->services[i] = nullptr;
      } else {
        wait_result = true;
      }
    }
  }

  if (clients) {
    for (size_t i = 0; i < clients->client_count; ++i) {
      rmw_zenoh_cpp::rmw_client_data_t * client_data =
        static_cast<rmw_zenoh_cpp::rmw_client_data_t *>(clients->clients[i]);
      if (client_data == nullptr) {
        continue;
      }

      if (client_data->detach_condition_and_queue_is_empty()) {
        // Setting to nullptr lets rcl know that this client is not ready
        clients->clients[i] = nullptr;
      } else {
        wait_result = true;
      }
    }
  }

  return wait_result ? RMW_RET_OK : RMW_RET_TIMEOUT;
}

//==============================================================================
/// Return the name and namespace of all nodes in the ROS graph.
rmw_ret_t
rmw_get_node_names(
  const rmw_node_t * node,
  rcutils_string_array_t * node_names,
  rcutils_string_array_t * node_namespaces)
{
  RMW_CHECK_ARGUMENT_FOR_NULL(node, RMW_RET_INVALID_ARGUMENT);
  RMW_CHECK_ARGUMENT_FOR_NULL(node->context, RMW_RET_INVALID_ARGUMENT);
  RMW_CHECK_ARGUMENT_FOR_NULL(node->context->impl, RMW_RET_INVALID_ARGUMENT);
  RMW_CHECK_ARGUMENT_FOR_NULL(node_names, RMW_RET_INVALID_ARGUMENT);
  RMW_CHECK_ARGUMENT_FOR_NULL(node_namespaces, RMW_RET_INVALID_ARGUMENT);

  rcutils_allocator_t * allocator = &node->context->options.allocator;
  RMW_CHECK_ARGUMENT_FOR_NULL(allocator, RMW_RET_INVALID_ARGUMENT);

  return node->context->impl->graph_cache()->get_node_names(
    node_names, node_namespaces, nullptr, allocator);
}

//==============================================================================
/// Return the name, namespace, and enclave name of all nodes in the ROS graph.
rmw_ret_t
rmw_get_node_names_with_enclaves(
  const rmw_node_t * node,
  rcutils_string_array_t * node_names,
  rcutils_string_array_t * node_namespaces,
  rcutils_string_array_t * enclaves)
{
  RMW_CHECK_ARGUMENT_FOR_NULL(node, RMW_RET_INVALID_ARGUMENT);
  RMW_CHECK_ARGUMENT_FOR_NULL(node->context, RMW_RET_INVALID_ARGUMENT);
  RMW_CHECK_ARGUMENT_FOR_NULL(node->context->impl, RMW_RET_INVALID_ARGUMENT);
  RMW_CHECK_ARGUMENT_FOR_NULL(node_names, RMW_RET_INVALID_ARGUMENT);
  RMW_CHECK_ARGUMENT_FOR_NULL(node_namespaces, RMW_RET_INVALID_ARGUMENT);
  RMW_CHECK_ARGUMENT_FOR_NULL(enclaves, RMW_RET_INVALID_ARGUMENT);

  rcutils_allocator_t * allocator = &node->context->options.allocator;
  RMW_CHECK_ARGUMENT_FOR_NULL(allocator, RMW_RET_INVALID_ARGUMENT);

  return node->context->impl->graph_cache()->get_node_names(
    node_names, node_namespaces, enclaves, allocator);
}

//==============================================================================
/// Count the number of known publishers matching a topic name.
rmw_ret_t
rmw_count_publishers(
  const rmw_node_t * node,
  const char * topic_name,
  size_t * count)
{
  RMW_CHECK_ARGUMENT_FOR_NULL(node, RMW_RET_INVALID_ARGUMENT);
  RMW_CHECK_TYPE_IDENTIFIERS_MATCH(
    node,
    node->implementation_identifier,
    rmw_zenoh_cpp::rmw_zenoh_identifier,
    return RMW_RET_INCORRECT_RMW_IMPLEMENTATION);
  RMW_CHECK_ARGUMENT_FOR_NULL(topic_name, RMW_RET_INVALID_ARGUMENT);
  int validation_result = RMW_TOPIC_VALID;
  rmw_ret_t ret = rmw_validate_full_topic_name(topic_name, &validation_result, nullptr);
  if (RMW_RET_OK != ret) {
    return ret;
  }
  if (RMW_TOPIC_VALID != validation_result) {
    const char * reason = rmw_full_topic_name_validation_result_string(validation_result);
    RMW_SET_ERROR_MSG_WITH_FORMAT_STRING("topic_name argument is invalid: %s", reason);
    return RMW_RET_INVALID_ARGUMENT;
  }
  RMW_CHECK_ARGUMENT_FOR_NULL(count, RMW_RET_INVALID_ARGUMENT);

  return node->context->impl->graph_cache()->count_publishers(topic_name, count);
}

//==============================================================================
/// Count the number of known subscribers matching a topic name.
rmw_ret_t
rmw_count_subscribers(
  const rmw_node_t * node,
  const char * topic_name,
  size_t * count)
{
  RMW_CHECK_ARGUMENT_FOR_NULL(node, RMW_RET_INVALID_ARGUMENT);
  RMW_CHECK_TYPE_IDENTIFIERS_MATCH(
    node,
    node->implementation_identifier,
    rmw_zenoh_cpp::rmw_zenoh_identifier,
    return RMW_RET_INCORRECT_RMW_IMPLEMENTATION);
  RMW_CHECK_ARGUMENT_FOR_NULL(topic_name, RMW_RET_INVALID_ARGUMENT);
  int validation_result = RMW_TOPIC_VALID;
  rmw_ret_t ret = rmw_validate_full_topic_name(topic_name, &validation_result, nullptr);
  if (RMW_RET_OK != ret) {
    return ret;
  }
  if (RMW_TOPIC_VALID != validation_result) {
    const char * reason = rmw_full_topic_name_validation_result_string(validation_result);
    RMW_SET_ERROR_MSG_WITH_FORMAT_STRING("topic_name argument is invalid: %s", reason);
    return RMW_RET_INVALID_ARGUMENT;
  }
  RMW_CHECK_ARGUMENT_FOR_NULL(count, RMW_RET_INVALID_ARGUMENT);

  return node->context->impl->graph_cache()->count_subscriptions(topic_name, count);
}

//==============================================================================
/// Count the number of known clients matching a service name.
rmw_ret_t
rmw_count_clients(
  const rmw_node_t * node,
  const char * service_name,
  size_t * count)
{
  RMW_CHECK_ARGUMENT_FOR_NULL(node, RMW_RET_INVALID_ARGUMENT);
  RMW_CHECK_TYPE_IDENTIFIERS_MATCH(
    node,
    node->implementation_identifier,
    rmw_zenoh_cpp::rmw_zenoh_identifier,
    return RMW_RET_INCORRECT_RMW_IMPLEMENTATION);
  RMW_CHECK_ARGUMENT_FOR_NULL(service_name, RMW_RET_INVALID_ARGUMENT);
  int validation_result = RMW_TOPIC_VALID;
  rmw_ret_t ret = rmw_validate_full_topic_name(service_name, &validation_result, nullptr);
  if (RMW_RET_OK != ret) {
    return ret;
  }
  if (RMW_TOPIC_VALID != validation_result) {
    const char * reason = rmw_full_topic_name_validation_result_string(validation_result);
    RMW_SET_ERROR_MSG_WITH_FORMAT_STRING("topic_name argument is invalid: %s", reason);
    return RMW_RET_INVALID_ARGUMENT;
  }
  RMW_CHECK_ARGUMENT_FOR_NULL(count, RMW_RET_INVALID_ARGUMENT);

  return node->context->impl->graph_cache()->count_clients(service_name, count);
}

//==============================================================================
/// Count the number of known servers matching a service name.
rmw_ret_t
rmw_count_services(
  const rmw_node_t * node,
  const char * service_name,
  size_t * count)
{
  RMW_CHECK_ARGUMENT_FOR_NULL(node, RMW_RET_INVALID_ARGUMENT);
  RMW_CHECK_TYPE_IDENTIFIERS_MATCH(
    node,
    node->implementation_identifier,
    rmw_zenoh_cpp::rmw_zenoh_identifier,
    return RMW_RET_INCORRECT_RMW_IMPLEMENTATION);
  RMW_CHECK_ARGUMENT_FOR_NULL(service_name, RMW_RET_INVALID_ARGUMENT);
  int validation_result = RMW_TOPIC_VALID;
  rmw_ret_t ret = rmw_validate_full_topic_name(service_name, &validation_result, nullptr);
  if (RMW_RET_OK != ret) {
    return ret;
  }
  if (RMW_TOPIC_VALID != validation_result) {
    const char * reason = rmw_full_topic_name_validation_result_string(validation_result);
    RMW_SET_ERROR_MSG_WITH_FORMAT_STRING("topic_name argument is invalid: %s", reason);
    return RMW_RET_INVALID_ARGUMENT;
  }
  RMW_CHECK_ARGUMENT_FOR_NULL(count, RMW_RET_INVALID_ARGUMENT);

  return node->context->impl->graph_cache()->count_services(service_name, count);
}

//==============================================================================
/// Get the globally unique identifier (GID) of a publisher.
rmw_ret_t
rmw_get_gid_for_publisher(const rmw_publisher_t * publisher, rmw_gid_t * gid)
{
  RMW_CHECK_ARGUMENT_FOR_NULL(publisher, RMW_RET_INVALID_ARGUMENT);
  RMW_CHECK_ARGUMENT_FOR_NULL(gid, RMW_RET_INVALID_ARGUMENT);

  rmw_zenoh_cpp::rmw_publisher_data_t * pub_data =
    static_cast<rmw_zenoh_cpp::rmw_publisher_data_t *>(publisher->data);
  RMW_CHECK_ARGUMENT_FOR_NULL(pub_data, RMW_RET_INVALID_ARGUMENT);

  gid->implementation_identifier = rmw_zenoh_cpp::rmw_zenoh_identifier;
  memcpy(gid->data, pub_data->pub_gid, RMW_GID_STORAGE_SIZE);

  return RMW_RET_OK;
}

//==============================================================================
/// Get the globally unique identifier (GID) of a service client.
rmw_ret_t
rmw_get_gid_for_client(const rmw_client_t * client, rmw_gid_t * gid)
{
  RMW_CHECK_ARGUMENT_FOR_NULL(client, RMW_RET_INVALID_ARGUMENT);
  RMW_CHECK_ARGUMENT_FOR_NULL(gid, RMW_RET_INVALID_ARGUMENT);

  rmw_zenoh_cpp::rmw_client_data_t * client_data =
    static_cast<rmw_zenoh_cpp::rmw_client_data_t *>(client->data);

  gid->implementation_identifier = rmw_zenoh_cpp::rmw_zenoh_identifier;
  memcpy(gid->data, client_data->client_gid, RMW_GID_STORAGE_SIZE);

  return RMW_RET_OK;
}

//==============================================================================
/// Check if two globally unique identifiers (GIDs) are equal.
rmw_ret_t
rmw_compare_gids_equal(const rmw_gid_t * gid1, const rmw_gid_t * gid2, bool * result)
{
  RMW_CHECK_ARGUMENT_FOR_NULL(gid1, RMW_RET_INVALID_ARGUMENT);
  RMW_CHECK_TYPE_IDENTIFIERS_MATCH(
    gid1,
    gid1->implementation_identifier,
    rmw_zenoh_cpp::rmw_zenoh_identifier,
    return RMW_RET_INCORRECT_RMW_IMPLEMENTATION);
  RMW_CHECK_ARGUMENT_FOR_NULL(gid2, RMW_RET_INVALID_ARGUMENT);
  RMW_CHECK_TYPE_IDENTIFIERS_MATCH(
    gid2,
    gid2->implementation_identifier,
    rmw_zenoh_cpp::rmw_zenoh_identifier,
    return RMW_RET_INCORRECT_RMW_IMPLEMENTATION);
  RMW_CHECK_ARGUMENT_FOR_NULL(result, RMW_RET_INVALID_ARGUMENT);

  *result = memcmp(gid1->data, gid2->data, RMW_GID_STORAGE_SIZE) == 0;

  return RMW_RET_OK;
}

//==============================================================================
/// Check if a service server is available for the given service client.
rmw_ret_t
rmw_service_server_is_available(
  const rmw_node_t * node,
  const rmw_client_t * client,
  bool * is_available)
{
  RMW_CHECK_ARGUMENT_FOR_NULL(node, RMW_RET_INVALID_ARGUMENT);
  RMW_CHECK_TYPE_IDENTIFIERS_MATCH(
    node,
    node->implementation_identifier,
    rmw_zenoh_cpp::rmw_zenoh_identifier,
    return RMW_RET_INCORRECT_RMW_IMPLEMENTATION);
  RMW_CHECK_ARGUMENT_FOR_NULL(client, RMW_RET_INVALID_ARGUMENT);
  RMW_CHECK_ARGUMENT_FOR_NULL(client->data, RMW_RET_INVALID_ARGUMENT);
  RMW_CHECK_ARGUMENT_FOR_NULL(is_available, RMW_RET_INVALID_ARGUMENT);

  rmw_zenoh_cpp::rmw_client_data_t * client_data =
    static_cast<rmw_zenoh_cpp::rmw_client_data_t *>(client->data);
  if (client_data == nullptr) {
    RMW_SET_ERROR_MSG_WITH_FORMAT_STRING(
      "Unable to retreive client_data from client for service %s", client->service_name);
    return RMW_RET_INVALID_ARGUMENT;
  }

  std::string service_type = client_data->request_type_support->get_name();
  size_t suffix_substring_position = service_type.find("Request_");
  if (std::string::npos != suffix_substring_position) {
    service_type = service_type.substr(0, suffix_substring_position);
  } else {
    RMW_ZENOH_LOG_ERROR_NAMED(
      "rmw_zenoh_cpp",
      "Unexpected type %s for client %s. Report this bug",
      service_type.c_str(), client->service_name);
    return RMW_RET_INVALID_ARGUMENT;
  }

  return node->context->impl->graph_cache()->service_server_is_available(
    client->service_name, service_type.c_str(), is_available);
}

//==============================================================================
/// Set the current log severity
rmw_ret_t
rmw_set_log_severity(rmw_log_severity_t severity)
{
  switch (severity) {
    case RMW_LOG_SEVERITY_DEBUG:
      rmw_zenoh_cpp::Logger::get().set_log_level(RCUTILS_LOG_SEVERITY_DEBUG);
      break;
    case RMW_LOG_SEVERITY_INFO:
      rmw_zenoh_cpp::Logger::get().set_log_level(RCUTILS_LOG_SEVERITY_INFO);
      break;
    case RMW_LOG_SEVERITY_WARN:
      rmw_zenoh_cpp::Logger::get().set_log_level(RCUTILS_LOG_SEVERITY_WARN);
      break;
    case RMW_LOG_SEVERITY_ERROR:
      rmw_zenoh_cpp::Logger::get().set_log_level(RCUTILS_LOG_SEVERITY_ERROR);
      break;
    case RMW_LOG_SEVERITY_FATAL:
      rmw_zenoh_cpp::Logger::get().set_log_level(RCUTILS_LOG_SEVERITY_FATAL);
      break;
    default:
      return RMW_RET_UNSUPPORTED;
  }
  return RMW_RET_OK;
}

//==============================================================================
/// Set the on new message callback function for the subscription.
rmw_ret_t
rmw_subscription_set_on_new_message_callback(
  rmw_subscription_t * subscription,
  rmw_event_callback_t callback,
  const void * user_data)
{
  RMW_CHECK_ARGUMENT_FOR_NULL(subscription, RMW_RET_INVALID_ARGUMENT);
  rmw_zenoh_cpp::rmw_subscription_data_t * sub_data =
    static_cast<rmw_zenoh_cpp::rmw_subscription_data_t *>(subscription->data);
  RMW_CHECK_ARGUMENT_FOR_NULL(sub_data, RMW_RET_INVALID_ARGUMENT);
  sub_data->data_callback_mgr.set_callback(
    user_data, callback);
  return RMW_RET_OK;
}

//==============================================================================
/// Set the on new request callback function for the service.
rmw_ret_t
rmw_service_set_on_new_request_callback(
  rmw_service_t * service,
  rmw_event_callback_t callback,
  const void * user_data)
{
  RMW_CHECK_ARGUMENT_FOR_NULL(service, RMW_RET_INVALID_ARGUMENT);
  rmw_zenoh_cpp::rmw_service_data_t * service_data =
    static_cast<rmw_zenoh_cpp::rmw_service_data_t *>(service->data);
  RMW_CHECK_ARGUMENT_FOR_NULL(service_data, RMW_RET_INVALID_ARGUMENT);
  service_data->data_callback_mgr.set_callback(
    user_data, callback);
  return RMW_RET_OK;
}

//==============================================================================
/// Set the on new response callback function for the client.
rmw_ret_t
rmw_client_set_on_new_response_callback(
  rmw_client_t * client,
  rmw_event_callback_t callback,
  const void * user_data)
{
  RMW_CHECK_ARGUMENT_FOR_NULL(client, RMW_RET_INVALID_ARGUMENT);
  rmw_zenoh_cpp::rmw_client_data_t * client_data =
    static_cast<rmw_zenoh_cpp::rmw_client_data_t *>(client->data);
  RMW_CHECK_ARGUMENT_FOR_NULL(client_data, RMW_RET_INVALID_ARGUMENT);
  client_data->data_callback_mgr.set_callback(
    user_data, callback);
  return RMW_RET_OK;
}
}  // extern "C"<|MERGE_RESOLUTION|>--- conflicted
+++ resolved
@@ -730,7 +730,7 @@
     }
 
     // Remove any event callbacks registered to this publisher.
-    context_impl->graph_cache->remove_qos_event_callbacks(publisher_data->entity);
+    context_impl->graph_cache()->remove_qos_event_callbacks(publisher_data->entity);
 
     RMW_TRY_DESTRUCTOR(publisher_data->~rmw_publisher_data_t(), rmw_publisher_data_t, );
     allocator->deallocate(publisher_data, allocator->state);
@@ -1493,13 +1493,8 @@
     }
     // Register the querying subscriber with the graph cache to get latest
     // messages from publishers that were discovered after their first publication.
-<<<<<<< HEAD
     context_impl->graph_cache()->set_querying_subscriber_callback(
-      sub_data->entity->topic_info()->topic_keyexpr_,
-=======
-    context_impl->graph_cache->set_querying_subscriber_callback(
       sub_data,
->>>>>>> 8e883bcf
       [sub_data](const std::string & queryable_prefix) -> void
       {
         if (sub_data == nullptr) {
@@ -1637,11 +1632,11 @@
         ret = RMW_RET_ERROR;
       }
       // Also remove the registered callback from the GraphCache.
-      context_impl->graph_cache->remove_querying_subscriber_callback(sub_data);
+      context_impl->graph_cache()->remove_querying_subscriber_callback(sub_data);
     }
 
     // Remove any event callbacks registered to this subscription.
-    context_impl->graph_cache->remove_qos_event_callbacks(sub_data->entity);
+    context_impl->graph_cache()->remove_qos_event_callbacks(sub_data->entity);
 
     RMW_TRY_DESTRUCTOR(sub_data->~rmw_subscription_data_t(), rmw_subscription_data_t, );
     allocator->deallocate(sub_data, allocator->state);
