--- conflicted
+++ resolved
@@ -1417,19 +1417,6 @@
 
   // Everything above succeeded and is setup properly. Now declare a subscriber
   // with Zenoh; after this, callbacks may come in at any time.
-<<<<<<< HEAD
-  // z_owned_closure_sample_t callback = z_closure(
-  //   rmw_zenoh_cpp::sub_data_handler, nullptr, sub_data);
-  z_owned_closure_sample_t callback;
-  callback.context = static_cast<void *>(sub_data);
-  callback.call = rmw_zenoh_cpp::sub_data_handler;
-  callback.drop = nullptr;
-  z_owned_keyexpr_t keyexpr = ros_topic_name_to_zenoh_key(
-    node->context->actual_domain_id,
-    topic_name,
-    sub_data->type_support->get_name(),
-    type_hash_c_str);
-=======
   sub_data->entity = rmw_zenoh_cpp::liveliness::Entity::make(
     z_info_zid(z_loan(node->context->impl->session)),
     std::to_string(node_data->id),
@@ -1452,9 +1439,19 @@
       rmw_subscription->topic_name);
     return nullptr;
   }
-  z_owned_closure_sample_t callback = z_closure(rmw_zenoh_cpp::sub_data_handler, nullptr, sub_data);
+  // z_owned_closure_sample_t callback =
+  //   z_closure(rmw_zenoh_cpp::sub_data_handler, nullptr, sub_data);
+  z_owned_closure_sample_t callback;
+  callback.context = static_cast<void *>(sub_data);
+  callback.call = rmw_zenoh_cpp::sub_data_handler;
+  callback.drop = nullptr;
+  z_owned_keyexpr_t keyexpr = ros_topic_name_to_zenoh_key(
+    node->context->actual_domain_id,
+    topic_name,
+    sub_data->type_support->get_name(),
+    type_hash_c_str);
+
   z_owned_keyexpr_t keyexpr = z_keyexpr_new(sub_data->entity->topic_info()->topic_keyexpr_.c_str());
->>>>>>> 60b72f07
   auto always_free_ros_keyexpr = rcpputils::make_scope_exit(
     [&keyexpr]() {
       z_keyexpr_drop(z_move(keyexpr));
